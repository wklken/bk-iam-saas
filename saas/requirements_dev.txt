aenum==2.2.6
aiocontextvars==0.2.2; python_version < "3.7" and python_version >= "3.6"
amqp==1.4.9
anyjson==0.3.3
apigw-manager==1.0.0; python_full_version >= "3.6.1" and python_full_version < "4.0.0"
appdirs==1.4.4; python_full_version >= "3.6.2"
atomicwrites==1.4.0; python_version >= "3.6" and python_full_version < "3.0.0" and sys_platform == "win32" or sys_platform == "win32" and python_version >= "3.6" and python_full_version >= "3.4.0"
attrs==21.2.0; python_version >= "3.6" and python_full_version < "3.0.0" or python_full_version >= "3.5.0" and python_version >= "3.6"
backoff==1.10.0; python_version >= "3.6" and python_full_version < "3.0.0" or python_full_version >= "3.5.0" and python_version >= "3.6"
billiard==3.3.0.23
bkapi-bk-apigateway==1.0.3; python_full_version >= "3.6.1" and python_version < "4.0" and python_full_version < "4.0.0"
bkapi-client-core==1.1.0; python_full_version >= "3.6.1" and python_full_version < "4.0.0" and python_version < "4.0"
black==21.7b0; python_full_version >= "3.6.2"
celery==3.1.25
certifi==2021.5.30; python_full_version >= "3.6.1" and python_full_version < "4.0.0" and python_version < "4.0"
cffi==1.14.6; python_version >= "2.7" and python_full_version < "3.0.0" or python_full_version >= "3.6.0"
charset-normalizer==2.0.4; python_full_version >= "3.6.1" and python_version >= "3" and python_full_version < "4.0.0" and python_version < "4.0"
click==8.0.1; python_version >= "3.6" and python_full_version >= "3.6.2"
colorama==0.4.4; sys_platform == "win32" and python_version >= "3.6" and python_full_version >= "3.6.2" and platform_system == "Windows"
contextvars==2.4; python_version < "3.7" and python_version >= "3.6"
converge==0.9.8
coreapi==2.3.3; python_version >= "2.7" and python_full_version < "3.0.0" or python_full_version >= "3.5.0"
coreschema==0.0.4; python_version >= "2.7" and python_full_version < "3.0.0" or python_full_version >= "3.5.0"
coverage==6.2; python_version >= "3.6"
cryptography==3.3.2; (python_version >= "2.7" and python_full_version < "3.0.0") or (python_full_version >= "3.6.0")
curlify==2.2.1; python_full_version >= "3.6.1" and python_full_version < "4.0.0" and python_version < "4.0"
dataclasses==0.7; python_version >= "3.6" and python_version < "3.7"
decorator==5.0.9; python_version >= "3.5"
deprecated==1.2.13; python_version >= "3.6" and python_full_version < "3.0.0" or python_full_version >= "3.4.0" and python_version >= "3.6"
django-celery==3.2.1
django-cors-headers==3.4.0; python_version >= "3.5"
django-dynamic-fixture==3.1.1
django-filter==2.3.0; python_version >= "3.5"
django-js-asset==1.2.2; python_version >= "3.5"
django-mptt==0.11.0; python_version >= "3.5"
django-prometheus==2.0.0
django-redis==4.11.0; python_version >= "3.5"
django==2.2.24; python_version >= "3.5"
djangorestframework==3.11.2; python_version >= "3.5"
dogpile.cache==0.9.2
drf-yasg==1.17.1; (python_version >= "2.7" and python_full_version < "3.0.0") or (python_full_version >= "3.5.0")
et-xmlfile==1.1.0; python_version >= "3.6"
flake8-comprehensions==3.5.0; python_version >= "3.6"
flake8==3.9.2; python_version >= "3.6" and python_full_version < "3.0.0" or python_full_version >= "3.5.0" and python_version >= "3.6"
future==0.18.2; python_full_version >= "3.6.1" and python_full_version < "4.0.0"
googleapis-common-protos==1.54.0; python_version >= "3.6"
grpcio==1.42.0; python_version >= "3.6"
httplib2==0.19.0
<<<<<<< HEAD
idna==2.10; python_full_version >= "3.6.1" and python_version >= "3" and python_full_version < "4.0.0" and python_version < "4.0"
=======
idna==2.10; python_version >= "3" and python_full_version < "3.0.0" or python_full_version >= "3.6.0" and python_version >= "3"
immutables==0.16; python_version < "3.7" and python_version >= "3.6"
>>>>>>> 8dc62670
importlib-metadata==4.6.3; python_version < "3.8" and python_version >= "3.6" and (python_version >= "3.6" and python_full_version < "3.0.0" and python_version < "3.8" or python_full_version >= "3.5.0" and python_version < "3.8" and python_version >= "3.6") and (python_version >= "3.6" and python_full_version < "3.0.0" and python_version < "3.8" or python_full_version >= "3.4.0" and python_version >= "3.6" and python_version < "3.8") and python_full_version >= "3.6.2"
inflection==0.5.1; python_version >= "3.5" and python_full_version < "3.0.0" or python_full_version >= "3.5.0" and python_version >= "3.5"
iniconfig==1.1.1; python_version >= "3.6"
isort==5.9.3; python_full_version >= "3.6.1" and python_version < "4.0"
itypes==1.2.0; python_version >= "2.7" and python_full_version < "3.0.0" or python_full_version >= "3.5.0"
jinja2==2.11.3; python_version >= "2.7" and python_full_version < "3.0.0" or python_full_version >= "3.5.0"
kombu==3.0.37
mako==1.0.6
markupsafe==1.1.1; (python_version >= "2.7" and python_full_version < "3.0.0") or (python_full_version >= "3.4.0")
mccabe==0.6.1; python_version >= "3.6" and python_full_version < "3.0.0" or python_full_version >= "3.5.0" and python_version >= "3.6"
mock==1.0.1
mypy-extensions==0.4.3; python_full_version >= "3.6.2" and python_version >= "3.5"
mypy==0.910; python_version >= "3.5"
mysqlclient==2.0.1; python_version >= "3.5"
<<<<<<< HEAD
openpyxl==3.0.9; python_version >= "3.6"
=======
opentelemetry-api==1.7.1; python_version >= "3.6"
opentelemetry-exporter-jaeger-proto-grpc==1.7.1; python_version >= "3.6"
opentelemetry-exporter-jaeger-thrift==1.7.1; python_version >= "3.6"
opentelemetry-exporter-jaeger==1.7.1; python_version >= "3.6"
opentelemetry-exporter-otlp-proto-grpc==1.7.1; python_version >= "3.6"
opentelemetry-exporter-otlp-proto-http==1.7.1; python_version >= "3.6"
opentelemetry-exporter-otlp==1.7.1; python_version >= "3.6"
opentelemetry-instrumentation-celery==0.26b1; python_version >= "3.6"
opentelemetry-instrumentation-dbapi==0.26b1; python_version >= "3.6"
opentelemetry-instrumentation-django==0.26b1; python_version >= "3.6"
opentelemetry-instrumentation-logging==0.26b1
opentelemetry-instrumentation-redis==0.26b1; python_version >= "3.6"
opentelemetry-instrumentation-requests==0.26b1; python_version >= "3.6"
opentelemetry-instrumentation-wsgi==0.26b1; python_version >= "3.6"
opentelemetry-instrumentation==0.26b1; python_version >= "3.6"
opentelemetry-proto==1.7.1; python_version >= "3.6"
opentelemetry-sdk==1.7.1; python_version >= "3.6"
opentelemetry-semantic-conventions==0.26b1; python_version >= "3.6"
opentelemetry-util-http==0.26b1; python_version >= "3.6"
>>>>>>> 8dc62670
packaging==21.0; python_version >= "3.6" and python_full_version < "3.0.0" or python_full_version >= "3.5.0" and python_version >= "3.6"
pathspec==0.9.0; python_full_version >= "3.6.2"
pluggy==0.13.1; python_version >= "3.6" and python_full_version < "3.0.0" or python_full_version >= "3.4.0" and python_version >= "3.6"
prometheus-client==0.11.0; python_version >= "2.7" and python_full_version < "3.0.0" or python_full_version >= "3.4.0"
protobuf==3.19.1; python_version >= "3.6"
py==1.10.0; python_version >= "3.6" and python_full_version < "3.0.0" or python_full_version >= "3.4.0" and python_version >= "3.6"
pycodestyle==2.7.0; python_version >= "3.6" and python_full_version < "3.0.0" or python_full_version >= "3.5.0" and python_version >= "3.6"
pycparser==2.20; python_version >= "2.7" and python_full_version < "3.0.0" or python_full_version >= "3.6.0"
pydantic==1.6.2; python_version >= "3.6"
pyflakes==2.3.1; python_version >= "3.6" and python_full_version < "3.0.0" or python_full_version >= "3.5.0" and python_version >= "3.6"
pyinstrument-cext==0.2.4
pyinstrument==3.1.3
pyjwt==1.7.1
pyparsing==2.4.7; python_version >= "3.6" and python_full_version < "3.0.0" or python_full_version >= "3.5.0" and python_version >= "3.6"
pyproject-flake8==0.0.1a2
pytest-cov==3.0.0; python_version >= "3.6"
pytest-django==4.1.0; python_version >= "3.5"
pytest==6.2.2; python_version >= "3.6"
python-dateutil==2.8.1; python_full_version >= "3.6.1" and python_full_version < "4.0.0"
python-json-logger==0.1.7
pytz==2020.1
pyyaml==5.4.1; python_full_version >= "3.6.1" and python_full_version < "4.0.0"
redis==2.10.6
regex==2021.8.3; python_full_version >= "3.6.2"
requests==2.26.0; (python_version >= "2.7" and python_full_version < "3.0.0") or (python_full_version >= "3.6.0")
ruamel.yaml.clib==0.2.6; platform_python_implementation == "CPython" and python_version < "3.10" and (python_version >= "3" and python_full_version < "3.0.0" or python_full_version >= "3.5.0" and python_version >= "3") and python_version >= "3.5"
ruamel.yaml==0.17.10; python_version >= "3" and python_full_version < "3.0.0" or python_full_version >= "3.5.0" and python_version >= "3"
six==1.15.0; (python_version >= "2.7" and python_full_version < "3.0.0") or (python_full_version >= "3.3.0")
<<<<<<< HEAD
sqlparse==0.4.2; python_version >= "3.5" and python_full_version < "3.0.0" or python_full_version >= "3.5.0" and python_version >= "3.5"
=======
sqlparse==0.4.2; python_version >= "3.5"
thrift==0.15.0; python_version >= "3.6"
>>>>>>> 8dc62670
toml==0.10.1
tomli==1.2.1; python_version >= "3.6" and python_full_version >= "3.6.2"
typed-ast==1.4.3; python_version < "3.8" and python_full_version >= "3.6.2" and python_version >= "3.5"
types-mock==0.1.5
types-pytz==2021.1.2
types-redis==3.5.6
types-requests==2.25.6
types-six==0.1.9
typing-extensions==3.7.4.3
uritemplate==3.0.1; python_version >= "2.7" and python_full_version < "3.0.0" or python_full_version >= "3.5.0"
urllib3==1.26.6; python_full_version >= "3.6.1" and python_version < "4" and python_full_version < "4.0.0"
werkzeug==1.0.1; (python_version >= "2.7" and python_full_version < "3.0.0") or (python_full_version >= "3.5.0")
whitenoise==5.1.0; python_version >= "3.5" and python_version < "4"
<<<<<<< HEAD
zipp==3.5.0; python_version < "3.8" and python_version >= "3.6" and (python_version >= "3.6" and python_full_version < "3.0.0" and python_version < "3.8" or python_full_version >= "3.5.0" and python_version < "3.8" and python_version >= "3.6")
=======
wrapt==1.13.3; python_version >= "3.6" and python_full_version < "3.0.0" or python_full_version >= "3.5.0" and python_version >= "3.6"
zipp==3.5.0; python_version < "3.8" and python_version >= "3.6"
>>>>>>> 8dc62670
<|MERGE_RESOLUTION|>--- conflicted
+++ resolved
@@ -46,12 +46,8 @@
 googleapis-common-protos==1.54.0; python_version >= "3.6"
 grpcio==1.42.0; python_version >= "3.6"
 httplib2==0.19.0
-<<<<<<< HEAD
-idna==2.10; python_full_version >= "3.6.1" and python_version >= "3" and python_full_version < "4.0.0" and python_version < "4.0"
-=======
 idna==2.10; python_version >= "3" and python_full_version < "3.0.0" or python_full_version >= "3.6.0" and python_version >= "3"
 immutables==0.16; python_version < "3.7" and python_version >= "3.6"
->>>>>>> 8dc62670
 importlib-metadata==4.6.3; python_version < "3.8" and python_version >= "3.6" and (python_version >= "3.6" and python_full_version < "3.0.0" and python_version < "3.8" or python_full_version >= "3.5.0" and python_version < "3.8" and python_version >= "3.6") and (python_version >= "3.6" and python_full_version < "3.0.0" and python_version < "3.8" or python_full_version >= "3.4.0" and python_version >= "3.6" and python_version < "3.8") and python_full_version >= "3.6.2"
 inflection==0.5.1; python_version >= "3.5" and python_full_version < "3.0.0" or python_full_version >= "3.5.0" and python_version >= "3.5"
 iniconfig==1.1.1; python_version >= "3.6"
@@ -66,9 +62,7 @@
 mypy-extensions==0.4.3; python_full_version >= "3.6.2" and python_version >= "3.5"
 mypy==0.910; python_version >= "3.5"
 mysqlclient==2.0.1; python_version >= "3.5"
-<<<<<<< HEAD
 openpyxl==3.0.9; python_version >= "3.6"
-=======
 opentelemetry-api==1.7.1; python_version >= "3.6"
 opentelemetry-exporter-jaeger-proto-grpc==1.7.1; python_version >= "3.6"
 opentelemetry-exporter-jaeger-thrift==1.7.1; python_version >= "3.6"
@@ -88,7 +82,6 @@
 opentelemetry-sdk==1.7.1; python_version >= "3.6"
 opentelemetry-semantic-conventions==0.26b1; python_version >= "3.6"
 opentelemetry-util-http==0.26b1; python_version >= "3.6"
->>>>>>> 8dc62670
 packaging==21.0; python_version >= "3.6" and python_full_version < "3.0.0" or python_full_version >= "3.5.0" and python_version >= "3.6"
 pathspec==0.9.0; python_full_version >= "3.6.2"
 pluggy==0.13.1; python_version >= "3.6" and python_full_version < "3.0.0" or python_full_version >= "3.4.0" and python_version >= "3.6"
@@ -117,12 +110,8 @@
 ruamel.yaml.clib==0.2.6; platform_python_implementation == "CPython" and python_version < "3.10" and (python_version >= "3" and python_full_version < "3.0.0" or python_full_version >= "3.5.0" and python_version >= "3") and python_version >= "3.5"
 ruamel.yaml==0.17.10; python_version >= "3" and python_full_version < "3.0.0" or python_full_version >= "3.5.0" and python_version >= "3"
 six==1.15.0; (python_version >= "2.7" and python_full_version < "3.0.0") or (python_full_version >= "3.3.0")
-<<<<<<< HEAD
-sqlparse==0.4.2; python_version >= "3.5" and python_full_version < "3.0.0" or python_full_version >= "3.5.0" and python_version >= "3.5"
-=======
 sqlparse==0.4.2; python_version >= "3.5"
 thrift==0.15.0; python_version >= "3.6"
->>>>>>> 8dc62670
 toml==0.10.1
 tomli==1.2.1; python_version >= "3.6" and python_full_version >= "3.6.2"
 typed-ast==1.4.3; python_version < "3.8" and python_full_version >= "3.6.2" and python_version >= "3.5"
@@ -136,9 +125,5 @@
 urllib3==1.26.6; python_full_version >= "3.6.1" and python_version < "4" and python_full_version < "4.0.0"
 werkzeug==1.0.1; (python_version >= "2.7" and python_full_version < "3.0.0") or (python_full_version >= "3.5.0")
 whitenoise==5.1.0; python_version >= "3.5" and python_version < "4"
-<<<<<<< HEAD
-zipp==3.5.0; python_version < "3.8" and python_version >= "3.6" and (python_version >= "3.6" and python_full_version < "3.0.0" and python_version < "3.8" or python_full_version >= "3.5.0" and python_version < "3.8" and python_version >= "3.6")
-=======
 wrapt==1.13.3; python_version >= "3.6" and python_full_version < "3.0.0" or python_full_version >= "3.5.0" and python_version >= "3.6"
-zipp==3.5.0; python_version < "3.8" and python_version >= "3.6"
->>>>>>> 8dc62670
+zipp==3.5.0; python_version < "3.8" and python_version >= "3.6"