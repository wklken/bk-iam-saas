# -*- coding: utf-8 -*-
from typing import List

<<<<<<< HEAD
from django.core.cache import caches
from django.utils.translation import gettext as _
from pydantic.tools import parse_obj_as

from backend.common.cache import CacheEnum, CacheKeyPrefixEnum
=======
from django.utils.translation import gettext as _
from pydantic.tools import parse_obj_as

from backend.common.cache import Cache, CacheEnum, CacheKeyPrefixEnum
>>>>>>> 5a776467
from backend.common.error_codes import error_codes
from backend.util.uuid import gen_uuid

from .policy import PolicyBean, PolicyBeanList


class ApplicationPolicyListCache:
    """接入系统操作申请缓存：用于是临时缓存无权限跳转申请内容"""

    timeout = 10 * 60  # 十分钟

    def __init__(self):
<<<<<<< HEAD
        self.cache = caches[CacheEnum.REDIS.value]

    def _make_key(self, cache_id: str) -> str:
        """生成Key, 由于直接使用django Cache，其会自动处理项目级别的前缀，这里不需要添加上"""
        return f"{CacheKeyPrefixEnum.UNAUTHORIZED_JUMP_APPLICATION.value}:{cache_id}"

    def _get(self, cache_id: str) -> Dict:
        key = self._make_key(cache_id)
        return self.cache.get(key)

    def _set(self, cache_id: str, data: Dict):
        key = self._make_key(cache_id)
        return self.cache.set(key, data, timeout=self.timeout)
=======
        self.cache = Cache(CacheEnum.REDIS.value, CacheKeyPrefixEnum.UNAUTHORIZED_JUMP_APPLICATION.value)
>>>>>>> 5a776467

    def get(self, cache_id: str) -> PolicyBeanList:
        """获取缓存里申请的策略"""
        data = self.cache.get(cache_id)
        if data is None:
            raise error_codes.INVALID_ARGS.format(_("申请数据已过期或不存在"))

        system_id, policies = data["system_id"], data["policies"]

        return PolicyBeanList(system_id=system_id, policies=parse_obj_as(List[PolicyBean], policies))

    def set(self, policy_list: PolicyBeanList) -> str:
        """缓存申请的策略"""
        # 生成唯一的缓存ID
        cache_id = gen_uuid()
        # 转为Dict进行缓存
        data = {"system_id": policy_list.system_id, "policies": [p.dict() for p in policy_list.policies]}
        # 设置缓存
        self.cache.set(cache_id, data, timeout=self.timeout)

        return cache_id<|MERGE_RESOLUTION|>--- conflicted
+++ resolved
@@ -1,18 +1,10 @@
 # -*- coding: utf-8 -*-
 from typing import List
 
-<<<<<<< HEAD
-from django.core.cache import caches
-from django.utils.translation import gettext as _
-from pydantic.tools import parse_obj_as
-
-from backend.common.cache import CacheEnum, CacheKeyPrefixEnum
-=======
 from django.utils.translation import gettext as _
 from pydantic.tools import parse_obj_as
 
 from backend.common.cache import Cache, CacheEnum, CacheKeyPrefixEnum
->>>>>>> 5a776467
 from backend.common.error_codes import error_codes
 from backend.util.uuid import gen_uuid
 
@@ -25,23 +17,7 @@
     timeout = 10 * 60  # 十分钟
 
     def __init__(self):
-<<<<<<< HEAD
-        self.cache = caches[CacheEnum.REDIS.value]
-
-    def _make_key(self, cache_id: str) -> str:
-        """生成Key, 由于直接使用django Cache，其会自动处理项目级别的前缀，这里不需要添加上"""
-        return f"{CacheKeyPrefixEnum.UNAUTHORIZED_JUMP_APPLICATION.value}:{cache_id}"
-
-    def _get(self, cache_id: str) -> Dict:
-        key = self._make_key(cache_id)
-        return self.cache.get(key)
-
-    def _set(self, cache_id: str, data: Dict):
-        key = self._make_key(cache_id)
-        return self.cache.set(key, data, timeout=self.timeout)
-=======
         self.cache = Cache(CacheEnum.REDIS.value, CacheKeyPrefixEnum.UNAUTHORIZED_JUMP_APPLICATION.value)
->>>>>>> 5a776467
 
     def get(self, cache_id: str) -> PolicyBeanList:
         """获取缓存里申请的策略"""
