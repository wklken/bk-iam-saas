# -*- coding: utf-8 -*-
"""
TencentBlueKing is pleased to support the open source community by making 蓝鲸智云-权限中心(BlueKing-IAM) available.
Copyright (C) 2017-2021 THL A29 Limited, a Tencent company. All rights reserved.
Licensed under the MIT License (the "License"); you may not use this file except in compliance with the License.
You may obtain a copy of the License at http://opensource.org/licenses/MIT
Unless required by applicable law or agreed to in writing, software distributed under the License is distributed on
an "AS IS" BASIS, WITHOUT WARRANTIES OR CONDITIONS OF ANY KIND, either express or implied. See the License for the
specific language governing permissions and limitations under the License.
"""
import logging
from collections import defaultdict
from typing import Any, Dict, List, Tuple

from django.utils.translation import gettext as _
from pydantic import BaseModel
from pydantic.tools import parse_obj_as

from backend.common.error_codes import APIException, error_codes
from backend.service.models import (
    ResourceAttribute,
    ResourceAttributeValue,
    ResourceInstanceBaseInfo,
    ResourceInstanceInfo,
)
from backend.service.resource import ResourceProvider

logger = logging.getLogger(__name__)


class ResourceAttributeBean(ResourceAttribute):
    pass


class ResourceAttributeValueBean(ResourceAttributeValue):
    pass


class ResourceInstanceBaseInfoBean(ResourceInstanceBaseInfo):
    pass


class ResourceInfoBean(ResourceInstanceInfo):
    def get_attr(self, attr: str) -> Any:
        """获取某个属性值"""
        return self.attributes.get(attr) or None

    def list_attr(self) -> Dict[str, Any]:
        return self.attributes


class ResourceInfoDictBean(BaseModel):
    data: Dict[str, ResourceInfoBean]

    def has(self, _id: str) -> bool:
        return _id in self.data

    def get_attributes(self, _id: str, ignore_none_value=False):
        """默认忽略属性里的None值"""
        attrs = self.data[_id].list_attr()
        return {k: v for k, v in attrs.items() if not ignore_none_value or v is not None}


class ResourceNodeBean(BaseModel):
    system_id: str
    type: str
    id: str

    def __hash__(self):
        return hash((self.system_id, self.type, self.id))

    def __eq__(self, other):
        return self.system_id == other.system_id and self.type == other.type and self.id == other.id


class ResourceNodeAttributeDictBean(BaseModel):
    data: Dict[ResourceNodeBean, Any]

    def has(self, system_id: str, _type: str, _id: str):
        return ResourceNodeBean(system_id=system_id, type=_type, id=_id) in self.data

    def get_attribute(self, node: ResourceNodeBean):
        """获取资源属性"""
        return self.data.get(node, None)

    def is_empty(self):
        return len(self.data) == 0


class ResourceBiz:
    """资源实例各种业务场景的调用"""

    def new_resource_provider(self, system_id: str, resource_type_id: str):
        return ResourceProvider(system_id, resource_type_id)

    def list_attr(self, system_id: str, resource_type_id: str) -> List[ResourceAttributeBean]:
        """查询某个资源类型可用于配置权限的属性列表"""
        rp = self.new_resource_provider(system_id, resource_type_id)
        attrs = rp.list_attr()
        return parse_obj_as(List[ResourceAttributeBean], attrs)

    def list_attr_value(
        self, system_id: str, resource_type_id: str, attr: str, keyword: str = "", limit: int = 10, offset: int = 0
    ) -> Tuple[int, List[ResourceAttributeValueBean]]:
        """获取一个资源类型某个属性的值列表"""
        rp = self.new_resource_provider(system_id, resource_type_id)
        count, results = rp.list_attr_value(attr, keyword, limit, offset)
        return count, parse_obj_as(List[ResourceAttributeValueBean], results)

    def list_instance_for_topology(
        self,
        system_id: str,
        resource_type_id: str,
        parent_type: str = "",
        parent_id: str = "",
        limit: int = 10,
        offset: int = 0,
    ) -> Tuple[int, List[ResourceInstanceBaseInfoBean]]:
        """拓扑树的场景下，根据上级资源获取某个资源实例列表"""
        rp = self.new_resource_provider(system_id, resource_type_id)
        count, results = rp.list_instance(parent_type, parent_id, limit, offset)
        return count, parse_obj_as(List[ResourceInstanceBaseInfoBean], results)

    def search_instance_for_topology(
        self,
        system_id: str,
        resource_type_id: str,
        keyword: str,
        parent_type: str = "",
        parent_id: str = "",
        limit: int = 10,
        offset: int = 0,
    ) -> Tuple[int, List[ResourceInstanceBaseInfo]]:
        """拓扑树的场景下，根据上级资源和Keyword搜索某个资源实例列表"""
        rp = self.new_resource_provider(system_id, resource_type_id)
        count, results = rp.search_instance(keyword, parent_type, parent_id, limit, offset)
        return count, parse_obj_as(List[ResourceInstanceBaseInfoBean], results)

    def fetch_auth_attributes(
        self, system_id: str, resource_type_id: str, ids: List[str], raise_api_exception=False
    ) -> ResourceInfoDictBean:
        """查询所有资源实例的用于鉴权的属性，同时如果查询有问题，则直接忽略错误"""
        rp = self.new_resource_provider(system_id, resource_type_id)

        # 鉴权属性，需要包括拓扑路径，这种由权限中心产生的
        # TODO: _bk_iam_path_ 需要提取为常量，目前多处都直接裸写
        attrs = ["_bk_iam_path_"]
        # 查询支持该资源类型配置的属性
        try:
            resource_attrs = rp.list_attr()
            attrs.extend([i.id for i in resource_attrs])
        except APIException as error:
            logging.info(
                f"fetch_resource_all_auth_attributes({system_id}, {resource_type_id}) list_attr error: {error}"
            )
            # 判断是否忽略接口异常
            if raise_api_exception:
                raise error

        # 查询资源实例的属性
        try:
            resource_infos = rp.fetch_instance_info(ids, attrs)
        except APIException as error:
            logging.info(
                f"fetch_resource_all_auth_attributes({system_id}, {resource_type_id}) "
                f"fetch_instance_info error: {error}"
            )
            # 不需要抛异常则直接返回
            if not raise_api_exception:
                return ResourceInfoDictBean(data={})
            raise error

        return ResourceInfoDictBean(data={i.id: ResourceInfoBean(**i.dict()) for i in resource_infos})

    def fetch_resource_name(
        self, resource_node_beans: List[ResourceNodeBean], raise_not_found_exception=False
    ) -> ResourceNodeAttributeDictBean:
        """获取资源实例名称, 默认查询不到的资源不会有异常"""
        resource_name_dict: Dict[ResourceNodeBean, str] = {}

        # 按system_id、resource_type_id 分组批量查询
        resource_ids_dict = defaultdict(list)
        for r in resource_node_beans:
            # 任意实例不需要查询
            if r.id == "*":
                resource_name_dict[ResourceNodeBean(system_id=r.system_id, type=r.type, id=r.id)] = _("无限制")
                continue
            # 需要查询的实例，添加到对应资源类型分组里
            resource_ids_dict[(r.system_id, r.type)].append(r.id)

        # 查询
        for k, ids in resource_ids_dict.items():
            system_id, resource_type_id = k
            # 接口查询
            rp = self.new_resource_provider(system_id, resource_type_id)
            resource_instance_base_infos = rp.fetch_instance_name(ids)
            # 遍历返回的数据
            for r in resource_instance_base_infos:
                resource_node = ResourceNodeBean(system_id=system_id, type=resource_type_id, id=r.id)
                resource_name_dict[resource_node] = r.display_name

        name_dict_bean = ResourceNodeAttributeDictBean(data=resource_name_dict)

        # 默认对于查询不到的资源实例Name，需要抛异常
        if raise_not_found_exception:
            # 校验每个资源是否都能查询到对应的资源Name
            for r in resource_node_beans:
                if not name_dict_bean.has(r.system_id, r.type, r.id):
                    raise error_codes.INVALID_ARGS.format(
                        "The resource(system_id:{}, type:{}, id:{}) display_name cannot be "
                        "queried through the API - fetch_instance_info".format(r.system_id, r.type, r.id)
                    )

        return name_dict_bean

    def fetch_resource_approver(
        self, resource_node_beans: List[ResourceNodeBean], raise_not_found_exception=False
    ) -> ResourceNodeAttributeDictBean:
        """获取资源实例审批人, 默认查询不到的资源不会有异常"""
        resource_attribute_dict: Dict[ResourceNodeBean, Any] = {}

        # 按system_id、resource_type_id 分组批量查询
        resource_ids_dict = defaultdict(list)
        for r in resource_node_beans:
            # 任意实例不需要查询
            if r.id == "*":
                continue
            # 需要查询的实例，添加到对应资源类型分组里
            resource_ids_dict[(r.system_id, r.type)].append(r.id)

        # 查询
        for k, ids in resource_ids_dict.items():
            system_id, resource_type_id = k
            # 接口查询
            rp = self.new_resource_provider(system_id, resource_type_id)
<<<<<<< HEAD
            resource_approver_attrubutes = rp.fetch_instance_approver(ids)
            # 遍历返回的数据
            for r in resource_approver_attrubutes:
=======
            resource_approver_attributes = rp.fetch_instance_approver(ids)
            # 遍历返回的数据
            for r in resource_approver_attributes:
>>>>>>> 635cc1f6
                resource_node = ResourceNodeBean(system_id=system_id, type=resource_type_id, id=r.id)
                resource_attribute_dict[resource_node] = r.approver

        attribute_dict_bean = ResourceNodeAttributeDictBean(data=resource_attribute_dict)

        # 默认对于查询不到的资源实例Name，需要抛异常
        if raise_not_found_exception:
            # 校验每个资源是否都能查询到对应的资源Name
            for r in resource_node_beans:
                if not attribute_dict_bean.has(r.system_id, r.type, r.id):
                    raise error_codes.INVALID_ARGS.format(
                        "The resource(system_id:{}, type:{}, id:{}) _bk_iam_approver_ cannot be "
                        "queried through the API - fetch_instance_info".format(r.system_id, r.type, r.id)
                    )

        return attribute_dict_bean<|MERGE_RESOLUTION|>--- conflicted
+++ resolved
@@ -233,15 +233,10 @@
             system_id, resource_type_id = k
             # 接口查询
             rp = self.new_resource_provider(system_id, resource_type_id)
-<<<<<<< HEAD
-            resource_approver_attrubutes = rp.fetch_instance_approver(ids)
-            # 遍历返回的数据
-            for r in resource_approver_attrubutes:
-=======
+
             resource_approver_attributes = rp.fetch_instance_approver(ids)
             # 遍历返回的数据
             for r in resource_approver_attributes:
->>>>>>> 635cc1f6
                 resource_node = ResourceNodeBean(system_id=system_id, type=resource_type_id, id=r.id)
                 resource_attribute_dict[resource_node] = r.approver
 
