# -*- coding: utf-8 -*-
"""
TencentBlueKing is pleased to support the open source community by making 蓝鲸智云-权限中心(BlueKing-IAM) available.
Copyright (C) 2017-2021 THL A29 Limited, a Tencent company. All rights reserved.
Licensed under the MIT License (the "License"); you may not use this file except in compliance with the License.
You may obtain a copy of the License at http://opensource.org/licenses/MIT
Unless required by applicable law or agreed to in writing, software distributed under the License is distributed on
an "AS IS" BASIS, WITHOUT WARRANTIES OR CONDITIONS OF ANY KIND, either express or implied. See the License for the
specific language governing permissions and limitations under the License.
"""
from typing import List

from pydantic import BaseModel

from backend.service.constants import PolicyEnvConditionTypeEnum, PolicyEnvTypeEnum, SubjectType, WeekDayEnum
from backend.service.models import (
    ApplicationAuthorizationScope,
    ApplicationEnvironment,
    ApplicationGroupInfo,
    ApplicationGroupPermTemplate,
    ApplicationPolicyInfo,
    ApplicationRelatedResource,
    ApplicationResourceAttribute,
    ApplicationResourceCondition,
    ApplicationResourceGroup,
    ApplicationResourceGroupList,
    ApplicationResourceInstance,
    GradeManagerApplicationContent,
    GrantActionApplicationContent,
    GroupApplicationContent,
)

from .ticket_content_tpl import FormSchemeEnum


# ---------------------------- 公共权限展示 ----------------------------
class BaseDictStrValue(BaseModel):
    label: str = ""
    value: str = ""


class BaseDictListValue(BaseModel):
    value: List[BaseDictStrValue]


class BaseText(BaseModel):
    label: str = ""
    scheme: str = FormSchemeEnum.BASE_TEXT.value
    value: str = ""


class BaseMultiLineText(BaseModel):
    label: str = ""
    scheme: str = FormSchemeEnum.BASE_TEXT.value
    value: List[BaseDictStrValue]


class ResourceUnlimited(BaseModel):
    """资源无限制展示方式"""

    label: str = "关联资源类型"  # 关联资源类型：xx
    scheme: str = FormSchemeEnum.BASE_TEXT.value
    value: str = "无限制"

    @classmethod
    def from_resource(cls, resource_type_name: str):
        return cls(label=f"关联资源类型: {resource_type_name}")


class ResourceInstanceColumnValue(BaseModel):
    """资源实例表格每一列的值"""

    type: BaseDictStrValue
    path: BaseDictListValue

    @classmethod
    def from_instance(cls, instance: ApplicationResourceInstance):
        if not instance:
            return cls(type=BaseDictStrValue(value="-"), path=BaseDictListValue(value=[BaseDictStrValue(value="-")]))
        path_name = ["/".join([p.name for p in path]) for path in instance.path]
        return cls(
            type=BaseDictStrValue(value=f"{instance.name}({len(instance.path)})"),
            path=BaseDictListValue(value=[BaseDictStrValue(value=n) for n in path_name]),
        )


class ResourceInstanceTable(BaseModel):
    """资源实例表格"""

    label: str = "关联资源类型"  # 关联资源类型：xx
    scheme: str = FormSchemeEnum.RESOURCE_INSTANCE_TABLE.value
    value: List[ResourceInstanceColumnValue]

    @classmethod
    def from_conditions(cls, resource_type_name: str, conditions: List[ApplicationResourceCondition]):
        values = []
        for c in conditions:
            for i in c.instances:
                values.append(ResourceInstanceColumnValue.from_instance(i))
        return cls(label=f"关联资源类型: {resource_type_name}", value=values)


class ResourceAttributeColumnValue(BaseModel):
    """资源属性表格每一列的值"""

    attributes: BaseDictListValue

    @classmethod
    def from_attributes(cls, attributes: List[ApplicationResourceAttribute]):
        if not attributes:
            return cls(attributes=BaseDictListValue(value=[BaseDictStrValue(value="-")]))
        return cls(
            attributes=BaseDictListValue(
                value=[
                    BaseDictStrValue(value=f"{attr.name}: {','.join([av.name for av in attr.values])}")
                    for attr in attributes
                ]
            )
        )


class ResourceAttributeTable(BaseModel):
    """资源属性表格"""

    label: str = "关联资源类型"  # 关联资源类型：xx
    scheme: str = FormSchemeEnum.RESOURCE_ATTRIBUTE_TABLE.value
    value: List[ResourceAttributeColumnValue]

    @classmethod
    def from_conditions(cls, resource_type_name: str, conditions: List[ApplicationResourceCondition]):
        return cls(
            label=f"关联资源类型: {resource_type_name}",
            value=[ResourceAttributeColumnValue.from_attributes(c.attributes) for c in conditions],
        )


class ResourceBothColumnValue(BaseModel):
    """资源实例属性表格每一列的值"""

    type: BaseDictStrValue
    path: BaseDictListValue
    attributes: BaseDictListValue


class ResourceBothTable(BaseModel):
    """资源实例和属性表格"""

    label: str = "关联资源类型"  # 关联资源类型：xx
    scheme: str = FormSchemeEnum.RESOURCE_BOTH_TABLE.value
    value: List[ResourceBothColumnValue]

    @classmethod
    def from_conditions(cls, resource_type_name: str, conditions: List[ApplicationResourceCondition]):
        values = []
        for c in conditions:
            attr = ResourceAttributeColumnValue.from_attributes(c.attributes)
            for i in c.instances:
                inst = ResourceInstanceColumnValue.from_instance(i)
                values.append(ResourceBothColumnValue(type=inst.type, path=inst.path, attributes=attr.attributes))
        return cls(label=f"关联资源类型: {resource_type_name}", value=values)


class ActionRelatedResourceTypeInfo(BaseModel):
    """权限关联的资源类型"""

    value: List[BaseDictStrValue]
    # Note: dont use `List[Union[ResourceBothTable, ResourceInstanceTable, ResourceAttributeTable, ResourceUnlimited]]`
    # reason: https://pydantic-docs.helpmanual.io/usage/types/#unions
    children: List = []

    @classmethod
    def from_resource_types(cls, related_resource_types: List[ApplicationRelatedResource]):
        # 1. 与资源实例无关
        if not related_resource_types:
            return cls(value=[BaseDictStrValue(value="无需关联实例")])
        # 遍历关联的资源类型
        values = []
        children = []
        for i in related_resource_types:
            # 2. 无限制
            if not i.condition:
                values.append(BaseDictStrValue(value=f"{i.name}: 无限制"))
                children.append(ResourceUnlimited.from_resource(i.name))
                continue

            # 判断需要用哪种表格来渲染
            has_instance = False
            has_attribute = False
            for c in i.condition:
                if c.instances:
                    has_instance = True
                if c.attributes:
                    has_attribute = True

            # 3. 仅仅资源实例
            if has_instance and not has_attribute:
                v = []
                for c in i.condition:
                    for ist in c.instances:
                        v.append(f"{len(ist.path)}个{ist.name}")
                values.append(BaseDictStrValue(value=f"{i.name}: 已选择 {', '.join(v)}"))
                children.append(ResourceInstanceTable.from_conditions(i.name, i.condition))
                continue
            # 4. 仅仅属性
            if not has_instance and has_attribute:
                len_attr = sum([len(c.attributes) for c in i.condition])
                values.append(BaseDictStrValue(value=f"{i.name}: 已设置 {len_attr} 个属性条件"))
                children.append(ResourceAttributeTable.from_conditions(i.name, i.condition))
                continue
            # 5. 存在同时有属性和实例的条件组
            len_attr = sum([len(c.attributes) for c in i.condition])
            v = []
            for c in i.condition:
                for ist in c.instances:
                    v.append(f"{len(ist.path)}个{ist.name}")
            values.append(BaseDictStrValue(value=f"{i.name}: 已设置 {len_attr} 个属性条件; 已选择 {', '.join(v)}"))
            children.append(ResourceBothTable.from_conditions(i.name, i.condition))

        return cls(value=values, children=children)


class EnvironmentColumnValue(BaseModel):
    """环境属性表格每一列的值"""

    type: BaseDictStrValue
    condition: BaseDictListValue

    @classmethod
    def from_environment(cls, environment: ApplicationEnvironment) -> "EnvironmentColumnValue":
        type = BaseDictStrValue(value=dict(PolicyEnvTypeEnum.get_choices())[environment.type])
        condition = BaseDictListValue(value=[])

        cond_type_dict = dict(PolicyEnvConditionTypeEnum.get_choices())
        for cond in environment.condition:
            text = f"{cond_type_dict[cond.type]}: "
            if cond.type == PolicyEnvConditionTypeEnum.TZ.value:
                text += cond.values[0].value
            elif cond.type == PolicyEnvConditionTypeEnum.HMS.value:
                text += f"{cond.values[0].value} -- {cond.values[1].value}"
            elif cond.type == PolicyEnvConditionTypeEnum.WEEKDAY.value:
                week_day_dict = dict(WeekDayEnum.get_choices())
                text += ", ".join([week_day_dict[int(v.value)] for v in cond.values])

            condition.value.append(BaseDictStrValue(value=text))

        return EnvironmentColumnValue(type=type, condition=condition)


class EnvironmentTable(BaseModel):
    """环境属性表格"""

    label: str = "环境属性"
    scheme: str = FormSchemeEnum.ENVIRONMENT_TABLE.value
    value: List[EnvironmentColumnValue]

    @classmethod
    def from_environments(cls, environments: List[ApplicationEnvironment]) -> "EnvironmentTable":
        return EnvironmentTable(value=[EnvironmentColumnValue.from_environment(env) for env in environments])


class EnvironmentInfo(BaseModel):
    value: List[BaseDictStrValue]
    children: List[EnvironmentTable] = []

    @classmethod
    def from_environments(cls, environments: List[ApplicationEnvironment]) -> "EnvironmentInfo":
        if not environments:
            return EnvironmentInfo(value=[])

        return EnvironmentInfo(
            value=[BaseDictStrValue(value=f"已设置 {len(environments)} 个环境属性")],
            children=[EnvironmentTable.from_environments(environments)],
        )


class ResourceGroupColumnValue(BaseModel):
    related_resource_types: ActionRelatedResourceTypeInfo
    environments: EnvironmentInfo

    @classmethod
    def from_resource_group(cls, resource_group: ApplicationResourceGroup) -> "ResourceGroupColumnValue":
        return ResourceGroupColumnValue(
            related_resource_types=ActionRelatedResourceTypeInfo.from_resource_types(
                resource_group.related_resource_types
            ),
            environments=EnvironmentInfo.from_environments(resource_group.environments),
        )


class ResourceGroupTable(BaseModel):
    label: str = "资源组合"
    scheme: str = FormSchemeEnum.RESOURCE_GROUP_TABLE.value
    value: List[ResourceGroupColumnValue]

    @classmethod
    def from_resource_groups(cls, resource_groups: ApplicationResourceGroupList) -> "ResourceGroupTable":
        return ResourceGroupTable(value=[ResourceGroupColumnValue.from_resource_group(rg) for rg in resource_groups])


class ResourceGroupInfo(BaseModel):
    """资源组"""

    value: List[BaseDictStrValue]
    children: List[ResourceGroupTable] = []

    @classmethod
    def from_resource_groups(cls, resource_groups: ApplicationResourceGroupList) -> "ResourceGroupInfo":
        value = [BaseDictStrValue(value=f"已设置 {len(resource_groups)} 个资源组合")]
        children = [ResourceGroupTable.from_resource_groups(resource_groups)]
        return ResourceGroupInfo(value=value, children=children)


# ---------------------------- 自定义权限申请 ----------------------------
class ActionColumnValue(BaseModel):
    """权限表格每一列的值"""

    action: BaseDictStrValue
    resource_groups: ResourceGroupInfo
    expired_display: BaseDictStrValue

    @classmethod
    def from_policy(cls, policy: ApplicationPolicyInfo):
        if len(policy.resource_groups) == 0:
<<<<<<< HEAD
            related_resource_types = ActionRelatedResourceTypeInfo(value=[BaseDictStrValue(value="无需关联实例")])
        else:
            # NOTE: 当前默认只有一组
            related_resource_types = ActionRelatedResourceTypeInfo.from_resource_types(
                policy.resource_groups[0].related_resource_types
            )
=======
            resource_groups = ResourceGroupInfo(value=[BaseDictStrValue(value="无需关联实例")])
        else:
            resource_groups = ResourceGroupInfo.from_resource_groups(policy.resource_groups)
>>>>>>> e6f28858
        return cls(
            action=BaseDictStrValue(value=policy.name),
            resource_groups=resource_groups,
            expired_display=BaseDictStrValue(value=policy.expired_display),
        )


class ActionTable(BaseModel):
    """权限表格"""

    label: str = "系统"  # 系统: xxx
    scheme: str = FormSchemeEnum.ACTION_TABLE.value
    value: List[ActionColumnValue]

    @classmethod
    def from_application(cls, content: GrantActionApplicationContent):
        values = [ActionColumnValue.from_policy(p) for p in content.policies]
        return cls(label=f"系统: {content.system.name}", value=values)


# ---------------------------- 加入用户组 ----------------------------
class GroupActionColumnValue(BaseModel):
    """用户组权限表格每一列的值"""

    action: BaseDictStrValue
    resource_groups: ResourceGroupInfo

    @classmethod
    def from_policy(cls, policy: ApplicationPolicyInfo):
        if len(policy.resource_groups) == 0:
<<<<<<< HEAD
            related_resource_types = ActionRelatedResourceTypeInfo(value=[BaseDictStrValue(value="无需关联实例")])
        else:
            # NOTE: 当前默认只有一组
            related_resource_types = ActionRelatedResourceTypeInfo.from_resource_types(
                policy.resource_groups[0].related_resource_types
            )
        return cls(action=BaseDictStrValue(value=policy.name), related_resource_types=related_resource_types)
=======
            resource_groups = ResourceGroupInfo(value=[BaseDictStrValue(value="无需关联实例")])
        else:
            resource_groups = ResourceGroupInfo.from_resource_groups(policy.resource_groups)
        return cls(action=BaseDictStrValue(value=policy.name), resource_groups=resource_groups)
>>>>>>> e6f28858


class GroupActionTable(BaseModel):
    """用户组权限表格"""

    label: str = "权限模板(系统)"  # 系统: xxx
    scheme: str = FormSchemeEnum.ACTION_TABLE_WITHOUT_EXP.value
    value: List[GroupActionColumnValue]

    @classmethod
    def from_template(cls, template: ApplicationGroupPermTemplate):
        values = [GroupActionColumnValue.from_policy(p) for p in template.policies]
        return cls(label=f"{template.name}({template.system.name})", value=values)


class GroupInfo(BaseModel):
    """用户组信息：包括名称和权限信息"""

    value: str
    children: List[GroupActionTable] = []

    @classmethod
    def from_group(cls, group: ApplicationGroupInfo):
        return cls(value=group.name, children=[GroupActionTable.from_template(t) for t in group.templates])


class GroupColumnValue(BaseModel):
    """用户组表格每一列的值"""

    id: BaseDictStrValue
    desc: BaseDictStrValue
    expired_display: BaseDictStrValue
    group_info: GroupInfo

    @classmethod
    def from_group(cls, group: ApplicationGroupInfo):
        return cls(
            id=BaseDictStrValue(value=f"#{group.id}"),
            desc=BaseDictStrValue(value=group.description),
            expired_display=BaseDictStrValue(value=group.expired_display),
            group_info=GroupInfo.from_group(group),
        )


class GroupTable(BaseModel):
    """用户组表格"""

    label: str = "用户组"
    scheme: str = FormSchemeEnum.GROUP_TABLE.value
    value: List[GroupColumnValue]

    @classmethod
    def from_application(cls, application_data: GroupApplicationContent):
        # 遍历每个用户组
        group_column_value = [GroupColumnValue.from_group(g) for g in application_data.groups]
        return cls(label="用户组", value=group_column_value)


# ---------------------------- 申请创建分级管理员 ----------------------------
class AuthScopeActionColumnValue(BaseModel):
    """权限表格每一列的值"""

    action: BaseDictStrValue
    related_resource_types: ActionRelatedResourceTypeInfo

    @classmethod
    def from_policy(cls, policy: ApplicationPolicyInfo):
        if len(policy.resource_groups) == 0:
            related_resource_types = ActionRelatedResourceTypeInfo(value=[BaseDictStrValue(value="无需关联实例")])
        else:
            # NOTE: 当前默认只有一组
            related_resource_types = ActionRelatedResourceTypeInfo.from_resource_types(
                policy.resource_groups[0].related_resource_types
            )
        return cls(action=BaseDictStrValue(value=policy.name), related_resource_types=related_resource_types)


class AuthScopeActionTable(BaseModel):
    label: str = "系统"
    scheme: str = FormSchemeEnum.ACTION_TABLE_WITHOUT_EXP.value
    value: List[AuthScopeActionColumnValue]

    @classmethod
    def from_auth_scope(cls, scope: ApplicationAuthorizationScope):
        values = [AuthScopeActionColumnValue.from_policy(p) for p in scope.policies]
        return cls(label=f"{scope.system.name}", value=values)


class GradeManagerForm(BaseModel):
    # 基本信息描述、权限表格、授权人员范围
    # Note: dont use `List[Union[AuthScopeActionTable, BaseMultiLineText, BaseText]]`
    # reason: https://pydantic-docs.helpmanual.io/usage/types/#unions
    form_data: List

    @classmethod
    def from_application(cls, application_data: GradeManagerApplicationContent):
        form_data = [
            # 基本信息
            BaseText(label="【分级管理员名称】", value=application_data.name),
            BaseText(label="【描述】", value=application_data.description if application_data.description else "--"),
            BaseText(label="【成员列表】", value=";".join([f"{m.id}({m.name})" for m in application_data.members])),
            BaseText(label="【操作和实例范围】"),
        ]

        # 渲染权限表格
        for scope in application_data.authorization_scopes:
            form_data.append(AuthScopeActionTable.from_auth_scope(scope))

        # 可授权人员范围
        users = [s for s in application_data.subject_scopes if s.type == SubjectType.USER.value]
        departments = [s for s in application_data.subject_scopes if s.type == SubjectType.DEPARTMENT.value]
        has_all_subject = SubjectType.ALL.value in {s.type for s in application_data.subject_scopes}
        if has_all_subject:
            form_data.append(BaseText(label="【可授权人员范围】", value="全员"))
        if users:
            user_values = [
                BaseDictStrValue(label="【可授权用户范围】: "),
                BaseDictStrValue(value=";".join([f"{u.id}({u.name})" for u in users])),
            ]
            form_data.append(BaseMultiLineText(value=user_values))
        if departments:
            department_values = [BaseDictStrValue(value=d.full_name) for d in departments]
            department_values.insert(0, BaseDictStrValue(label="【可授权的组织范围】: "))
            form_data.append(BaseMultiLineText(value=department_values))

        return cls(form_data=[d.dict() for d in form_data])<|MERGE_RESOLUTION|>--- conflicted
+++ resolved
@@ -321,18 +321,9 @@
     @classmethod
     def from_policy(cls, policy: ApplicationPolicyInfo):
         if len(policy.resource_groups) == 0:
-<<<<<<< HEAD
-            related_resource_types = ActionRelatedResourceTypeInfo(value=[BaseDictStrValue(value="无需关联实例")])
-        else:
-            # NOTE: 当前默认只有一组
-            related_resource_types = ActionRelatedResourceTypeInfo.from_resource_types(
-                policy.resource_groups[0].related_resource_types
-            )
-=======
             resource_groups = ResourceGroupInfo(value=[BaseDictStrValue(value="无需关联实例")])
         else:
             resource_groups = ResourceGroupInfo.from_resource_groups(policy.resource_groups)
->>>>>>> e6f28858
         return cls(
             action=BaseDictStrValue(value=policy.name),
             resource_groups=resource_groups,
@@ -363,20 +354,10 @@
     @classmethod
     def from_policy(cls, policy: ApplicationPolicyInfo):
         if len(policy.resource_groups) == 0:
-<<<<<<< HEAD
-            related_resource_types = ActionRelatedResourceTypeInfo(value=[BaseDictStrValue(value="无需关联实例")])
-        else:
-            # NOTE: 当前默认只有一组
-            related_resource_types = ActionRelatedResourceTypeInfo.from_resource_types(
-                policy.resource_groups[0].related_resource_types
-            )
-        return cls(action=BaseDictStrValue(value=policy.name), related_resource_types=related_resource_types)
-=======
             resource_groups = ResourceGroupInfo(value=[BaseDictStrValue(value="无需关联实例")])
         else:
             resource_groups = ResourceGroupInfo.from_resource_groups(policy.resource_groups)
         return cls(action=BaseDictStrValue(value=policy.name), resource_groups=resource_groups)
->>>>>>> e6f28858
 
 
 class GroupActionTable(BaseModel):
