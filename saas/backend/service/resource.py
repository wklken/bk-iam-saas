--- conflicted
+++ resolved
@@ -186,18 +186,11 @@
         self, ancestors: List[Dict[str, str]], limit: int = 10, offset: int = 0
     ) -> Tuple[int, List[ResourceInstanceBaseInfo]]:
         """根据上级资源获取某个资源实例列表"""
-<<<<<<< HEAD
-        filter_condition = {}
-        if parent_type and parent_id:
-            filter_condition["parent"] = {"type": parent_type, "id": parent_id}
-        page = self._get_page_params(limit, offset)
-=======
         filter_condition: Dict[str, Any] = {}
         if ancestors:
             filter_condition["ancestors"] = ancestors
             filter_condition["parent"] = {"type": ancestors[-1]["type"], "id": ancestors[-1]["id"]}
-        page = {"limit": limit, "offset": offset}
->>>>>>> b27886a2
+        page = self._get_page_params(limit, offset)
         count, results = self.client.list_instance(filter_condition, page)
 
         # 转换成需要的数据
