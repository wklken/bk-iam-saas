from __future__ import absolute_import

"""
TencentBlueKing is pleased to support the open source community by making 蓝鲸智云-权限中心(BlueKing-IAM) available.
Copyright (C) 2017-2021 THL A29 Limited, a Tencent company. All rights reserved.
Licensed under the MIT License (the "License"); you may not use this file except in compliance with the License.
You may obtain a copy of the License at http://opensource.org/licenses/MIT
Unless required by applicable law or agreed to in writing, software distributed under the License is distributed on
an "AS IS" BASIS, WITHOUT WARRANTIES OR CONDITIONS OF ANY KIND, either express or implied. See the License for the
specific language governing permissions and limitations under the License.
"""
import os

import djcelery
import environ
from celery.schedules import crontab

# environ
env = environ.Env()

# Build paths inside the project like this: os.path.join(BASE_DIR, ...)
BASE_DIR = os.path.dirname(os.path.dirname(os.path.abspath(__file__)))

# load environment variables from .env file
environ.Env.read_env()

# SECURITY WARNING: don't run with debug turned on in production!
DEBUG = False

ALLOWED_HOSTS = ["*"]

# Application definition
INSTALLED_APPS = [
    "django.contrib.admin",
    "django.contrib.auth",
    "django.contrib.contenttypes",
    "django.contrib.sessions",
    "django.contrib.sites",
    "django.contrib.messages",
    "backend.account",
    "rest_framework",
    "django_filters",
    "drf_yasg",
    "corsheaders",
    "mptt",
    "django_prometheus",
    "djcelery",
    "apigw_manager.apigw",
    "backend.apps.system",
    "backend.apps.action",
    "backend.apps.policy",
    "backend.apps.application",
    "backend.apps.resource",
    "backend.apps.approval",
    "backend.apps.group",
    "backend.apps.subject",
    "backend.apps.template",
    "backend.apps.organization",
    "backend.api.authorization",
    "backend.api.admin",
    "backend.api.management",
    "backend.apps.role",
    "backend.apps.user",
    "backend.apps.model_builder",
    "backend.long_task",
    "backend.audit",
    "backend.debug",
    "backend.apps.handover",
    "backend.apps.mgmt",
    "backend.apps.temporary_policy",
]

# 登录中间件
_LOGIN_MIDDLEWARE = env.str("BKAPP_LOGIN_MIDDLEWARE", default="backend.account.middlewares.LoginMiddleware")

MIDDLEWARE = [
    "backend.common.middlewares.CustomProfilerMiddleware",
    "django_prometheus.middleware.PrometheusBeforeMiddleware",
    "backend.common.middlewares.RequestProvider",
    "django.contrib.sessions.middleware.SessionMiddleware",
    "django.middleware.locale.LocaleMiddleware",
    "django.middleware.common.CommonMiddleware",
    "django.middleware.csrf.CsrfViewMiddleware",
    "django.contrib.auth.middleware.AuthenticationMiddleware",
    "django.contrib.messages.middleware.MessageMiddleware",
    "django.middleware.security.SecurityMiddleware",
    "whitenoise.middleware.WhiteNoiseMiddleware",
    _LOGIN_MIDDLEWARE,
    "backend.account.middlewares.TimezoneMiddleware",
    "backend.account.middlewares.RoleAuthenticationMiddleware",
    "django_prometheus.middleware.PrometheusAfterMiddleware",
    "backend.common.middlewares.LanguageMiddleware",
    "corsheaders.middleware.CorsMiddleware",
]

ROOT_URLCONF = "urls"

TEMPLATES = [
    {
        "BACKEND": "django.template.backends.django.DjangoTemplates",
        "DIRS": [os.path.join(BASE_DIR, "resources/templates")],
        "APP_DIRS": True,
        "OPTIONS": {
            "context_processors": [
                "django.template.context_processors.debug",
                "django.template.context_processors.request",
                "django.contrib.auth.context_processors.auth",
                "django.contrib.messages.context_processors.messages",
            ],
        },
    },
]

# DB router
DATABASE_ROUTERS = ["backend.audit.routers.AuditRouter"]

# Password validation
# https://docs.djangoproject.com/en/2.2/ref/settings/#auth-password-validators
AUTHENTICATION_BACKENDS = (env.str("BKAPP_AUTHENTICATION_BACKEND", default="backend.account.backends.TokenBackend"),)
AUTH_USER_MODEL = "account.User"
AUTH_PASSWORD_VALIDATORS = []

# Internationalization
# https://docs.djangoproject.com/en/2.2/topics/i18n/
LANGUAGE_CODE = "zh-hans"
LANGUAGE_COOKIE_NAME = "blueking_language"
LANGUAGE_COOKIE_PATH = "/"
TIME_ZONE = "Asia/Shanghai"
USE_I18N = True
USE_L10N = True
USE_TZ = True
LOCALE_PATHS = (os.path.join(BASE_DIR, "resources/locale"),)

# static
STATIC_VERSION = "1.0"
STATIC_ROOT = os.path.join(BASE_DIR, "staticfiles")
WHITENOISE_STATIC_PREFIX = "/staticfiles/"

# cookie
SESSION_COOKIE_NAME = "bkiam_sessionid"
SESSION_COOKIE_AGE = 60 * 60 * 24  # 1天

# cors
CORS_ALLOW_CREDENTIALS = True  # 在 response 添加 Access-Control-Allow-Credentials, 即允许跨域使用 cookies

# rest_framework
REST_FRAMEWORK = {
    "EXCEPTION_HANDLER": "backend.common.exception_handler.exception_handler",
    "DEFAULT_PAGINATION_CLASS": "backend.common.pagination.CustomLimitOffsetPagination",
    "PAGE_SIZE": 10,
    "TEST_REQUEST_DEFAULT_FORMAT": "json",
    "DEFAULT_AUTHENTICATION_CLASSES": ("rest_framework.authentication.SessionAuthentication",),
    "DEFAULT_PERMISSION_CLASSES": ("rest_framework.permissions.IsAuthenticated",),
    "DEFAULT_RENDERER_CLASSES": ("backend.common.renderers.BKAPIRenderer",),
    "DATETIME_FORMAT": "%Y-%m-%d %H:%M:%S",
    "DEFAULT_FILTER_BACKENDS": ("django_filters.rest_framework.DjangoFilterBackend",),
}


# CELERY 开关，使用时请改为 True，否则请保持为False。启动方式为以下两行命令：
# worker: python manage.py celery worker -l info
# beat: python manage.py celery beat -l info
IS_USE_CELERY = True
# 连接 BROKER 超时时间
BROKER_CONNECTION_TIMEOUT = 1  # 单位秒
# CELERY与RabbitMQ增加60秒心跳设置项
BROKER_HEARTBEAT = 60
# CELERY 并发数，默认为 2，可以通过环境变量或者 Procfile 设置
CELERYD_CONCURRENCY = env.int("BK_CELERYD_CONCURRENCY", default=2)
# 与周期任务配置的定时相关UTC
CELERY_ENABLE_UTC = True
# 周期任务beat生产者来源
CELERYBEAT_SCHEDULER = "djcelery.schedulers.DatabaseScheduler"
# Celery队列名称
CELERY_TASK_DEFAULT_QUEUE = "bk_iam"
# close celery hijack root logger
CELERYD_HIJACK_ROOT_LOGGER = False
# Celery 消息序列化
CELERY_ACCEPT_CONTENT = ["json"]
CELERY_TASK_SERIALIZER = "json"
CELERY_RESULT_SERIALIZER = "json"
# CELERY 配置，申明任务的文件路径，即包含有 @task 装饰器的函数文件
CELERY_IMPORTS = (
    "backend.apps.organization.tasks",
    "backend.apps.role.tasks",
    "backend.apps.application.tasks",
    "backend.apps.user.tasks",
    "backend.apps.group.tasks",
    "backend.apps.action.tasks",
    "backend.apps.policy.tasks",
    "backend.audit.tasks",
    "backend.publisher.tasks",
    "backend.long_task.tasks",
    "backend.apps.temporary_policy.tasks",
)
CELERYBEAT_SCHEDULE = {
    "periodic_sync_organization": {
        "task": "backend.apps.organization.tasks.sync_organization",
        "schedule": crontab(minute=0, hour=0),  # 每天凌晨执行
    },
    "periodic_sync_new_users": {
        "task": "backend.apps.organization.tasks.sync_new_users",
        "schedule": crontab(),  # 每1分钟执行一次
    },
    "periodic_sync_system_manager": {
        "task": "backend.apps.role.tasks.sync_system_manager",
        "schedule": crontab(minute="*/5"),  # 每5分钟执行一次
    },
    "periodic_check_or_update_application_status": {
        "task": "backend.apps.application.tasks.check_or_update_application_status",
        "schedule": crontab(minute="*/30"),  # 每30分钟执行一次
    },
    "periodic_user_group_policy_expire_remind": {
        "task": "backend.apps.user.tasks.user_group_policy_expire_remind",
        "schedule": crontab(minute=0, hour=11),  # 每天早上11时执行
    },
    "periodic_role_group_expire_remind": {
        "task": "backend.apps.role.tasks.role_group_expire_remind",
        "schedule": crontab(minute=0, hour=11),  # 每天早上11时执行
    },
    "periodic_user_expired_policy_cleanup": {
        "task": "backend.apps.user.tasks.user_cleanup_expired_policy",
        "schedule": crontab(minute=0, hour=2),  # 每天凌晨2时执行
    },
    "periodic_group_expired_member_cleanup": {
        "task": "backend.apps.group.tasks.group_cleanup_expired_member",
        "schedule": crontab(minute=0, hour=2),  # 每天凌晨0时执行
    },
    "periodic_pre_create_audit_model": {
        "task": "backend.audit.tasks.pre_create_audit_model",
        "schedule": crontab(0, 0, day_of_month="25"),  # 每月25号执行
    },
    "periodic_generate_action_aggregate": {
        "task": "backend.apps.action.tasks.generate_action_aggregate",
        "schedule": crontab(minute=0, hour=1),  # 每天凌晨1时执行
    },
    "periodic_execute_model_change_event": {
        "task": "backend.apps.policy.tasks.execute_model_change_event",
        "schedule": crontab(minute="*/30"),  # 每30分钟执行一次
    },
    "periodic_retry_long_task": {
        "task": "backend.long_task.tasks.retry_long_task",
        "schedule": crontab(minute=0, hour=3),  # 每天凌晨3时执行
    },
    "periodic_delete_unreferenced_expressions": {
        "task": "backend.apps.policy.tasks.delete_unreferenced_expressions",
        "schedule": crontab(minute=0, hour=4),  # 每天凌晨4时执行
    },
    "periodic_clean_expired_temporary_policies": {
        "task": "backend.apps.temporary_policy.tasks.clean_expired_temporary_policies",
        "schedule": crontab(minute=0, hour="*"),  # 每小时执行
    },
}
# 环境变量中有rabbitmq时使用rabbitmq, 没有时使用BK_BROKER_URL
# V3 Smart可能会配RABBITMQ_HOST或者BK_BROKER_URL
# V2 Smart只有BK_BROKER_URL
if "RABBITMQ_HOST" in env:
    BROKER_URL = "amqp://{user}:{password}@{host}:{port}/{vhost}".format(
        user=env.str("RABBITMQ_USER"),
        password=env.str("RABBITMQ_PASSWORD"),
        host=env.str("RABBITMQ_HOST"),
        port=env.str("RABBITMQ_PORT"),
        vhost=env.str("RABBITMQ_VHOST"),
    )
else:
    BROKER_URL = env.str("BK_BROKER_URL", default="")
# 使用djcelery配合celery，支持周期任务通过DB设置等场景
djcelery.setup_loader()

# tracing: sentry support
SENTRY_DSN = env.str("SENTRY_DSN", default="")
# tracing: otel 相关配置
# if enable, default false
ENABLE_OTEL_TRACE = env.bool("BKAPP_ENABLE_OTEL_TRACE", default=False)
BKAPP_OTEL_INSTRUMENT_DB_API = env.bool("BKAPP_OTEL_INSTRUMENT_DB_API", default=True)
BKAPP_OTEL_SERVICE_NAME = env.str("BKAPP_OTEL_SERVICE_NAME", default="bk-iam")
BKAPP_OTEL_SAMPLER = env.str("BKAPP_OTEL_SAMPLER", default="parentbased_always_off")
BKAPP_OTEL_BK_DATA_ID = env.int("BKAPP_OTEL_BK_DATA_ID", default=-1)
BKAPP_OTEL_GRPC_HOST = env.str("BKAPP_OTEL_GRPC_HOST", default="")
if ENABLE_OTEL_TRACE or SENTRY_DSN:
    INSTALLED_APPS += ("backend.tracing",)

# debug trace的过期时间
MAX_DEBUG_TRACE_TTL = 7 * 24 * 60 * 60  # 7天
# debug trace的最大数量
MAX_DEBUG_TRACE_COUNT = 1000

# profile record
ENABLE_PYINSTRUMENT = env.bool("BKAPP_ENABLE_PYINSTRUMENT", default=False)  # 需要开启时则配置环境变量
PYINSTRUMENT_PROFILE_DIR = os.path.join(BASE_DIR, "profiles")


# ---------------
# app 自定义配置
# ---------------
# 初始化管理员列表，列表中的人员将拥有预发布环境和正式环境的管理员权限
# 注意：请在首次提测和上线前修改，之后的修改将不会生效
INIT_SUPERUSER = []

# version log
VERSION_LOG_MD_FILES_DIR = os.path.join(BASE_DIR, "resources/version_log")

# iam host
BK_IAM_HOST = env.str("BK_IAM_V3_INNER_HOST", default="http://bkiam.service.consul:9081")
BK_IAM_HOST_TYPE = env.str("BKAPP_IAM_HOST_TYPE", default="direct")  # direct/apigateway

# iam engine host
BK_IAM_ENGINE_HOST = env.str("BKAPP_IAM_ENGINE_HOST", default="")
BK_IAM_ENGINE_HOST_TYPE = env.str("BKAPP_IAM_ENGINE_HOST_TYPE", default="direct")  # direct/apigateway

# authorization limit
# 授权对象授权用户组, 模板的最大限制
SUBJECT_AUTHORIZATION_LIMIT = {
    # -------- 用户 ---------
    # 用户能加入的用户组的最大数量
<<<<<<< HEAD
    "default_subject_group_limit": int(os.getenv("BKAPP_DEFAULT_SUBJECT_GROUP_LIMIT", 100)),
    # 用户能加入的分级管理员的最大数量
    "subject_grade_manager_limit": int(os.getenv("BKAPP_SUBJECT_GRADE_MANAGER_LIMIT", 100)),
=======
    "default_subject_group_limit": env.int("BKAPP_DEFAULT_SUBJECT_GROUP_LIMIT", default=100),
    # 用户能加入的分级管理员的最大数量
    "subject_grade_manager_limit": env.int("BKAPP_SUBJECT_GRADE_MANAGER_LIMIT", default=100),
>>>>>>> 5a776467
    # -------- 用户组 ---------
    # 用户组能加入同一个系统的权限模板的最大数量
    "default_subject_system_template_limit": env.int("BKAPP_DEFAULT_SUBJECT_SYSTEM_TEMPLATE_LIMIT", default=10),
    "subject_system_template_limit": {
        # key: system_id, value: int
    },  # 系统可自定义配置的 用户组能加入同一个系统的权限模板的最大数量
    # 用户组成员最大数量
    "group_member_limit": env.int("BKAPP_GROUP_MEMBER_LIMIT", default=500),
    # 用户组单次授权模板数
    "group_auth_template_once_limit": env.int("BKAPP_GROUP_AUTH_TEMPLATE_ONCE_LIMIT", default=10),
    # 用户组单次授权的系统数
<<<<<<< HEAD
    "group_auth_system_once_limit": int(os.getenv("BKAPP_GROUP_AUTH_SYSTEM_ONCE_LIMIT", 10)),
    # -------- 分级管理员 ---------
    # 一个分级管理员可创建的用户组个数
    "grade_manager_group_limit": int(os.getenv("BKAPP_GRADE_MANAGER_GROUP_LIMIT", 100)),
    # 一个分级管理员可添加的成员个数
    "grade_manager_member_limit": int(os.getenv("BKAPP_GRADE_MANAGER_MEMBER_LIMIT", 100)),
    # 默认每个系统可创建的分级管理数量
    "default_grade_manager_of_system_limit": int(os.getenv("BKAPP_DEFAULT_GRADE_MANAGER_OF_SYSTEM_LIMIT", 100)),
    # 可配置单独指定某些系统可创建的分级管理员数量 其值的格式为：system_id1:number1,system_id2:number2,...
    "grade_manager_of_specified_systems_limit": os.getenv("BKAPP_GRADE_MANAGER_OF_SPECIFIED_SYSTEMS_LIMIT", ""),
=======
    "group_auth_system_once_limit": env.int("BKAPP_GROUP_AUTH_SYSTEM_ONCE_LIMIT", default=10),
    # -------- 分级管理员 ---------
    # 一个分级管理员可创建的用户组个数
    "grade_manager_group_limit": env.int("BKAPP_GRADE_MANAGER_GROUP_LIMIT", default=100),
    # 一个分级管理员可添加的成员个数
    "grade_manager_member_limit": env.int("BKAPP_GRADE_MANAGER_MEMBER_LIMIT", default=100),
    # 默认每个系统可创建的分级管理数量
    "default_grade_manager_of_system_limit": env.int("BKAPP_DEFAULT_GRADE_MANAGER_OF_SYSTEM_LIMIT", default=100),
    # 可配置单独指定某些系统可创建的分级管理员数量 其值的格式为：system_id1:number1,system_id2:number2,...
    "grade_manager_of_specified_systems_limit": env.str("BKAPP_GRADE_MANAGER_OF_SPECIFIED_SYSTEMS_LIMIT", default=""),
>>>>>>> 5a776467
}
# 授权的实例最大数量限制
AUTHORIZATION_INSTANCE_LIMIT = env.int("BKAPP_AUTHORIZATION_INSTANCE_LIMIT", default=200)
# 策略中实例数量的最大限制
SINGLE_POLICY_MAX_INSTANCES_LIMIT = env.int("BKAPP_SINGLE_POLICY_MAX_INSTANCES_LIMIT", default=10000)
# 一次申请策略中中新增实例数量限制
<<<<<<< HEAD
APPLY_POLICY_ADD_INSTANCES_LIMIT = int(os.getenv("BKAPP_APPLY_POLICY_ADD_INSTANCES_LIMIT", 20))

# 临时权限一个操作最大数量
TEMPORARY_POLICY_LIMIT = int(os.getenv("BKAPP_TEMPORARY_POLICY_LIMIT", 10))

=======
APPLY_POLICY_ADD_INSTANCES_LIMIT = env.int("BKAPP_APPLY_POLICY_ADD_INSTANCES_LIMIT", default=20)
# 临时权限一个操作最大数量
TEMPORARY_POLICY_LIMIT = env.int("BKAPP_TEMPORARY_POLICY_LIMIT", default=10)
>>>>>>> 5a776467
# 最长已过期权限删除期限
MAX_EXPIRED_POLICY_DELETE_TIME = 365 * 24 * 60 * 60  # 1年
# 最长已过期临时权限期限
MAX_EXPIRED_TEMPORARY_POLICY_DELETE_TIME = 3 * 24 * 60 * 60  # 3 Days
# 接入系统的资源实例ID最大长度，默认36（已存在长度为36的数据）
MAX_LENGTH_OF_RESOURCE_ID = env.int("BKAPP_MAX_LENGTH_OF_RESOURCE_ID", default=36)

# 最长已过期临时权限期限
MAX_EXPIRED_TEMPORARY_POLICY_DELETE_TIME = 3 * 24 * 60 * 60  # 3 Days

# 用于发布订阅的Redis
PUB_SUB_REDIS_HOST = env.str("BKAPP_PUB_SUB_REDIS_HOST", default="")
PUB_SUB_REDIS_PORT = env.str("BKAPP_PUB_SUB_REDIS_PORT", default="")
PUB_SUB_REDIS_PASSWORD = env.str("BKAPP_PUB_SUB_REDIS_PASSWORD", default="")
PUB_SUB_REDIS_DB = env.int("BKAPP_PUB_SUB_REDIS_DB", default=0)

# 前端页面功能开关
ENABLE_FRONT_END_FEATURES = {
    "enable_model_build": env.bool("BKAPP_ENABLE_FRONT_END_MODEL_BUILD", default=False),
    "enable_permission_handover": env.bool("BKAPP_ENABLE_FRONT_END_PERMISSION_HANDOVER", default=True),
}

# Open API接入APIGW后，需要对APIGW请求来源认证，使用公钥解开jwt
BK_APIGW_PUBLIC_KEY = env.str("BKAPP_APIGW_PUBLIC_KEY", default="")

# apigateway 相关配置
# NOTE: it sdk will read settings.APP_CODE and settings.APP_SECRET, so you should set it
BK_APIGW_NAME = "bk-iam"
BK_API_URL_TMPL = env.str("BK_API_URL_TMPL", default="")
BK_IAM_BACKEND_SVC = env.str("BK_IAM_BACKEND_SVC", default="bkiam-web")
BK_IAM_SAAS_API_SVC = env.str("BK_IAM_SAAS_API_SVC", default="bkiam-saas-api")
BK_IAM_ENGINE_SVC = env.str("BK_IAM_ENGINE_SVC", default="bkiam-search-engine")
BK_APIGW_RESOURCE_DOCS_BASE_DIR = os.path.join(BASE_DIR, "resources/apigateway/docs/")

# Requests pool config
REQUESTS_POOL_CONNECTIONS = env.int("REQUESTS_POOL_CONNECTIONS", default=20)
REQUESTS_POOL_MAXSIZE = env.int("REQUESTS_POOL_MAXSIZE", default=20)<|MERGE_RESOLUTION|>--- conflicted
+++ resolved
@@ -313,15 +313,9 @@
 SUBJECT_AUTHORIZATION_LIMIT = {
     # -------- 用户 ---------
     # 用户能加入的用户组的最大数量
-<<<<<<< HEAD
-    "default_subject_group_limit": int(os.getenv("BKAPP_DEFAULT_SUBJECT_GROUP_LIMIT", 100)),
-    # 用户能加入的分级管理员的最大数量
-    "subject_grade_manager_limit": int(os.getenv("BKAPP_SUBJECT_GRADE_MANAGER_LIMIT", 100)),
-=======
     "default_subject_group_limit": env.int("BKAPP_DEFAULT_SUBJECT_GROUP_LIMIT", default=100),
     # 用户能加入的分级管理员的最大数量
     "subject_grade_manager_limit": env.int("BKAPP_SUBJECT_GRADE_MANAGER_LIMIT", default=100),
->>>>>>> 5a776467
     # -------- 用户组 ---------
     # 用户组能加入同一个系统的权限模板的最大数量
     "default_subject_system_template_limit": env.int("BKAPP_DEFAULT_SUBJECT_SYSTEM_TEMPLATE_LIMIT", default=10),
@@ -333,18 +327,6 @@
     # 用户组单次授权模板数
     "group_auth_template_once_limit": env.int("BKAPP_GROUP_AUTH_TEMPLATE_ONCE_LIMIT", default=10),
     # 用户组单次授权的系统数
-<<<<<<< HEAD
-    "group_auth_system_once_limit": int(os.getenv("BKAPP_GROUP_AUTH_SYSTEM_ONCE_LIMIT", 10)),
-    # -------- 分级管理员 ---------
-    # 一个分级管理员可创建的用户组个数
-    "grade_manager_group_limit": int(os.getenv("BKAPP_GRADE_MANAGER_GROUP_LIMIT", 100)),
-    # 一个分级管理员可添加的成员个数
-    "grade_manager_member_limit": int(os.getenv("BKAPP_GRADE_MANAGER_MEMBER_LIMIT", 100)),
-    # 默认每个系统可创建的分级管理数量
-    "default_grade_manager_of_system_limit": int(os.getenv("BKAPP_DEFAULT_GRADE_MANAGER_OF_SYSTEM_LIMIT", 100)),
-    # 可配置单独指定某些系统可创建的分级管理员数量 其值的格式为：system_id1:number1,system_id2:number2,...
-    "grade_manager_of_specified_systems_limit": os.getenv("BKAPP_GRADE_MANAGER_OF_SPECIFIED_SYSTEMS_LIMIT", ""),
-=======
     "group_auth_system_once_limit": env.int("BKAPP_GROUP_AUTH_SYSTEM_ONCE_LIMIT", default=10),
     # -------- 分级管理员 ---------
     # 一个分级管理员可创建的用户组个数
@@ -355,33 +337,21 @@
     "default_grade_manager_of_system_limit": env.int("BKAPP_DEFAULT_GRADE_MANAGER_OF_SYSTEM_LIMIT", default=100),
     # 可配置单独指定某些系统可创建的分级管理员数量 其值的格式为：system_id1:number1,system_id2:number2,...
     "grade_manager_of_specified_systems_limit": env.str("BKAPP_GRADE_MANAGER_OF_SPECIFIED_SYSTEMS_LIMIT", default=""),
->>>>>>> 5a776467
 }
 # 授权的实例最大数量限制
 AUTHORIZATION_INSTANCE_LIMIT = env.int("BKAPP_AUTHORIZATION_INSTANCE_LIMIT", default=200)
 # 策略中实例数量的最大限制
 SINGLE_POLICY_MAX_INSTANCES_LIMIT = env.int("BKAPP_SINGLE_POLICY_MAX_INSTANCES_LIMIT", default=10000)
 # 一次申请策略中中新增实例数量限制
-<<<<<<< HEAD
-APPLY_POLICY_ADD_INSTANCES_LIMIT = int(os.getenv("BKAPP_APPLY_POLICY_ADD_INSTANCES_LIMIT", 20))
-
-# 临时权限一个操作最大数量
-TEMPORARY_POLICY_LIMIT = int(os.getenv("BKAPP_TEMPORARY_POLICY_LIMIT", 10))
-
-=======
 APPLY_POLICY_ADD_INSTANCES_LIMIT = env.int("BKAPP_APPLY_POLICY_ADD_INSTANCES_LIMIT", default=20)
 # 临时权限一个操作最大数量
 TEMPORARY_POLICY_LIMIT = env.int("BKAPP_TEMPORARY_POLICY_LIMIT", default=10)
->>>>>>> 5a776467
 # 最长已过期权限删除期限
 MAX_EXPIRED_POLICY_DELETE_TIME = 365 * 24 * 60 * 60  # 1年
 # 最长已过期临时权限期限
 MAX_EXPIRED_TEMPORARY_POLICY_DELETE_TIME = 3 * 24 * 60 * 60  # 3 Days
 # 接入系统的资源实例ID最大长度，默认36（已存在长度为36的数据）
 MAX_LENGTH_OF_RESOURCE_ID = env.int("BKAPP_MAX_LENGTH_OF_RESOURCE_ID", default=36)
-
-# 最长已过期临时权限期限
-MAX_EXPIRED_TEMPORARY_POLICY_DELETE_TIME = 3 * 24 * 60 * 60  # 3 Days
 
 # 用于发布订阅的Redis
 PUB_SUB_REDIS_HOST = env.str("BKAPP_PUB_SUB_REDIS_HOST", default="")
