--- conflicted
+++ resolved
@@ -678,11 +678,7 @@
                         this.tableList.splice(
                             curIndex,
                             1,
-<<<<<<< HEAD
-                            new Policy({ ...item, tag: 'add', isShowRelatedText: true, inOriginalList }, '', false)
-=======
                             new Policy({ ...item, tag: item.tag || 'add', isShowRelatedText: true, inOriginalList }, '', false)
->>>>>>> e999b321
                         )
                     }
                 })
