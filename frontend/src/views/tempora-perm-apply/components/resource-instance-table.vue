<template>
    <!-- eslint-disable max-len -->
    <div class="resource-instance-table-wrapper" v-bkloading="{ isLoading, opacity: 1 }">
        <bk-table
            v-if="!isLoading"
            :data="tableList"
            border
            :row-class-name="handleRowClass"
            :cell-class-name="getCellClass"
            :empty-text="$t(`m.verify['请选择操作']`)">
            <bk-table-column :resizable="false" :label="$t(`m.common['操作']`)" min-width="120">
                <template slot-scope="{ row }">
                    <div v-if="!!row.isAggregate" style="padding: 10px 0;">
                        <span class="action-name" :title="row.name">{{ row.name }}</span>
                    </div>
                    <div v-else>
                        <span class="action-name" :title="row.name">{{ row.name }}</span>
                    </div>
                </template>
            </bk-table-column>
            <bk-table-column :resizable="false" :label="$t(`m.common['资源实例']`)" min-width="420">
                <template slot-scope="{ row, $index }">
                    <!-- isAggregate代表批量编辑状态 -->
                    <div class="relation-content-wrapper" v-if="!!row.isAggregate">
                        <label class="resource-type-name" v-if="row.aggregateResourceType.length === 1">{{ row.aggregateResourceType[0].name }}</label>
                        <div class="bk-button-group tab-button" v-else>
                            <bk-button v-for="(item, index) in row.aggregateResourceType"
                                :key="item.id" @click="selectResourceType(row, index)"
                                :class="row.selectedIndex === index ? 'is-selected' : ''" size="small">{{item.name}}
                                <span v-if="row.instancesDisplayData[item.id]">
                                    ({{row.instancesDisplayData[item.id].length}})</span>
                            </bk-button>
                        </div>
                        <div class="group-container">
                            <render-condition
                                :ref="`condition_${$index}_aggregateRef`"
                                :value="row.value"
                                :is-empty="row.empty"
                                :can-view="false"
                                :can-paste="row.canPaste"
                                :is-error="row.isError"
                                @on-mouseover="handlerAggregateConditionMouseover(row)"
                                @on-mouseleave="handlerAggregateConditionMouseleave(row)"
                                @on-copy="handlerAggregateOnCopy(row, $index)"
                                @on-paste="handlerAggregateOnPaste(row)"
                                @on-batch-paste="handlerAggregateOnBatchPaste(row, $index)"
                                @on-click="showAggregateResourceInstance(row, $index)" />
                        </div>
                    </div>
                    <div class="relation-content-wrapper" :class="tableList.length >= 1 ? 'pr40' : ''" v-else>
                        <template v-if="!row.isEmpty">
                            <div v-for="(_, groIndex) in row.resource_groups" :key="_.id" class="group-container">
                                <div class="relation-content-item" v-for="(content, contentIndex) in _.related_resource_types" :key="contentIndex">
                                    <div class="content-name">
                                        {{ content.name }}
                                        <template v-if="row.isShowRelatedText && _.id">
                                            <div style="display: inline-block; color: #979ba5;">
                                                ({{ $t(`m.info['已帮您自动勾选依赖操作需要的实例']`) }})
                                            </div>
                                        </template>
                                    </div>
                                    <div class="content">
                                        <render-condition
                                            :ref="`condition_${$index}_${contentIndex}_ref`"
                                            :value="content.value"
                                            :is-empty="content.empty"
                                            :can-view="row.canView && !!_.id"
                                            :params="curCopyParams"
                                            :can-paste="content.canPaste"
                                            :is-error="content.isLimitExceeded || content.isError"
                                            @on-mouseover="handlerConditionMouseover(content)"
                                            @on-mouseleave="handlerConditionMouseleave(content)"
                                            @on-view="handlerOnView(row, content, contentIndex, groIndex)"
                                            @on-copy="handlerOnCopy(content, $index, contentIndex, row)"
                                            @on-paste="handlerOnPaste(...arguments, row, content)"
                                            @on-batch-paste="handlerOnBatchPaste(...arguments, content, $index, contentIndex)"
                                            @on-click="showResourceInstance(row, content, contentIndex, groIndex)" />
                                    </div>
                                    <p v-if="content.isLimitExceeded" class="is-limit-error">{{ $t(`m.info['实例数量限制提示']`) }}</p>
                                    <Icon v-if="_.related_resource_types.length > 1 || !!row.related_environments.length" class="add-icon" type="add-hollow" @click="handlerAddCondition(_, $index, contentIndex, groIndex)" />
                                    <Icon v-if="_.related_resource_types.length > 1 || !!row.related_environments.length" :class="row.resource_groups.length <= 1 || !!_.id ? 'disabled' : ''" type="reduce-hollow" class="reduce-icon"
                                        @click="handlerReduceCondition(_, $index, contentIndex, groIndex)" />
                                    <Icon v-if="_.related_resource_types.length > 1 && groIndex === 0" type="help-fill-2" class="help-icon" v-bk-tooltips="tipsContent" />
                                </div>
                                <div v-if="row.resource_groups.length > 1 && groIndex !== row.resource_groups.length - 1" class="group-line"
                                    :class="_.related_resource_types.length > 1 ? 'group-line-more' : ''"></div>
                            </div>
                        </template>
                        <template v-else>
                            <div class="condition-table-cell empty-text">{{ $t(`m.common['无需关联实例']`) }}</div>
                        </template>
                    </div>
                </template>
            </bk-table-column>
            <bk-table-column :resizable="false" :label="$t(`m.common['生效条件']`)" min-width="300">
                <template slot-scope="{ row, $index }">
                    <template v-if="!!row.isAggregate">
                        <div class="condition-table-cell empty-text">{{ $t(`m.common['无生效条件']`) }}</div>
                    </template>
                    <template v-else>
                        <template v-if="!!row.resource_groups.length">
                            <div class="condition-table-cell" v-if="!!row.related_environments.length"
                                :class="row.resource_groups.length === 1 ? 'empty-text' : ''">
                                <div v-for="(_, groIndex) in row.resource_groups" :key="_.id"
                                    :class="row.resource_groups.length > 1 ? 'environ-group-more' : 'environ-group-one'">
                                    <effect-time
                                        :value="_.environments"
                                        :is-empty="!_.environments.length"
                                        @on-click="showTimeSlider(row, $index, groIndex)">
                                    </effect-time>

                                    <div v-if="row.resource_groups.length > 1 && groIndex !== row.resource_groups.length - 1"
                                        class="condition-line" :class="_.related_resource_types.length > 1 ? 'condition-line-more' : ''"></div>
                                </div>
                            </div>
                            <div v-else class="condition-table-cell empty-text">{{ $t(`m.common['无生效条件']`) }}</div>
                        </template>
                        <template v-else>
                            <div class="condition-table-cell empty-text">{{ $t(`m.common['无生效条件']`) }}</div>
                        </template>
                    </template>
                </template>
            </bk-table-column>
            <bk-table-column :resizable="false" prop="description" :label="$t(`m.common['申请期限']`)" min-width="150">
                <template slot-scope="{ row, $index }">
                    <!-- {{row.inOriginalList}}--++--{{row.isNew}}--{{row.expired_display}}--{{row.isExpired}}--{{row.tag}} -->
                    <!-- inOriginalList:{{row.inOriginalList}}--
                    isNew:{{row.isNew}}--
                    isChanged:{{row.isChanged}}--
                    isExpired:{{row.isExpired}}--{{row.tag}}--{{row.expired_display}} -->
                    <!-- tag add 不需要比较过期时间，直接不禁用下拉框 -->
                    <!-- tag update 需要比较过期时间，过期时，显示续期，点击续期然后操作下拉框；不过期时，下拉框禁用 -->
                    <template v-if="row.isShowRenewal">
                        <!-- 11 -->
                        <div class="renewal-action-warp">
                            <bk-button theme="primary" class="renewal-action" outline @click="handleOpenRenewal(row, $index)">
                                {{ $t(`m.renewal['续期']`) }}
                            </bk-button>
                        </div>
                    </template>
                    <template v-else>
                        <!-- 22 -->
                        <template v-if="!row.isNew && !row.isExpired">
                            <!-- 33 -->
                            <div class="mock-disabled-select">{{row.expired_display}}</div>
                        </template>
                        <template v-else>
                            <!-- 44 -->
                            <template v-if="row.isShowRelatedText && row.inOriginalList && !cacheId && !row.isNew">
                                <!-- 55{{!cacheId}} -->
                                <div class="mock-disabled-select">{{row.expired_display}}</div>
                            </template>
                            <template v-else>
                                <!-- 66{{!cacheId}} -->
                                <bk-select
                                    v-model="row.expired_at"
                                    :clearable="false"
                                    :ref="`${row.id}&expiredAtRef`"
                                    :placeholder="row.expiredAtPlaceholder"
                                    ext-cls="iam-deadline-select"
                                    ext-popover-cls="iam-deadline-select-dropdown-content"
                                    @toggle="handleExpiredToggle(...arguments, row)"
                                    @selected="handleExpiredSelect(...arguments, row)">
                                    <bk-option v-for="option in durationList"
                                        :key="option.id"
                                        :id="option.id"
                                        :name="option.name">
                                    </bk-option>
                                    <div slot="extension" style="cursor: pointer;" @click.stop="handleOpenCustom(row)">
                                        <template v-if="!row.isShowCustom">
                                            {{ $t(`m.common['自定义']`) }}
                                        </template>
                                        <template v-else>
                                            <bk-input
                                                v-model="row.customValue"
                                                size="small"
                                                :placeholder="$t(`m.common['临时期限选择提示']`)"
                                                maxlength="3"
                                                ext-cls="iam-perm-apply-expired-input-cls"
                                                @blur="handleBlur(...arguments, row)"
                                                @input="handleInput(...arguments, row)"
                                                @enter="handleEnter(...arguments, row)">
                                                <template slot="append">
                                                    <div class="group-text">{{ $t(`m.common['小时']`) }}</div>
                                                </template>
                                            </bk-input>
                                        </template>
                                    </div>
                                </bk-select>
                                <bk-button
                                    class="cancel-renewal-action"
                                    outline
                                    v-if="!row.isNew && !row.isShowRenewal"
                                    @click="handleCancelRenewal(row)">
                                    {{ $t(`m.permApply['取消续期']`) }}
                                </bk-button>
                            </template>
                        </template>
                    </template>
                </template>
            </bk-table-column>
        </bk-table>

        <bk-sideslider
            :is-show="isShowResourceInstanceSideslider"
            :title="resourceInstanceSidesliderTitle"
            :width="720"
            quick-close
            transfer
            :ext-cls="'relate-instance-sideslider'"
            @update:isShow="handleResourceCancel">
            <div slot="content" class="sideslider-content">
                <render-resource
                    ref="renderResourceRef"
                    :data="condition"
                    :original-data="originalCondition"
                    :flag="curFlag"
                    :selection-mode="curSelectionMode"
                    :disabled="curDisabled"
                    :params="params"
                    @on-limit-change="handleLimitChange"
                    @on-init="handleOnInit" />
            </div>
            <div slot="footer" style="margin-left: 25px;">
                <bk-button theme="primary" :loading="sliderLoading" :disabled="disabled" @click="handleResourceSumit">{{ $t(`m.common['保存']`) }}</bk-button>
                <bk-button style="margin-left: 10px;" :disabled="disabled" @click="handleResourcePreview" v-if="isShowPreview">{{ $t(`m.common['预览']`) }}</bk-button>
                <bk-button style="margin-left: 10px;" :disabled="disabled" @click="handleResourceCancel">{{ $t(`m.common['取消']`) }}</bk-button>
            </div>
        </bk-sideslider>

        <bk-sideslider :is-show="isShowResourceInstanceEffectTime"
            :title="resourceInstanceEffectTimeTitle"
            :width="720"
            quick-close
            @update:isShow="handleResourceEffectTimeCancel"
            :ext-cls="'relate-instance-sideslider'">
            <div slot="content" class="sideslider-content">
                <sideslider-effect-time
                    ref="sidesliderRef"
                    :data="environmentsData"
                ></sideslider-effect-time>
            </div>
            <div slot="footer" style="margin-left: 25px;">
                <bk-button theme="primary" :loading="sliderLoading" @click="handleResourceEffectTimeSumit">{{ $t(`m.common['保存']`) }}</bk-button>
                <bk-button style="margin-left: 10px;" @click="handleResourceEffectTimeCancel">{{ $t(`m.common['取消']`) }}</bk-button>
            </div>
        </bk-sideslider>

        <preview-resource-dialog
            :show="isShowPreviewDialog"
            :title="previewDialogTitle"
            :params="previewResourceParams"
            @on-after-leave="handlePreviewDialogClose" />

        <render-aggregate-sideslider
            :show.sync="isShowAggregateSideslider"
            :params="aggregateResourceParams"
            :value="aggregateValue"
            @on-selected="handlerSelectAggregateRes" />
    </div>
</template>

<script>
    import _ from 'lodash';
    import { mapGetters } from 'vuex';
    import RenderAggregateSideslider from '@/components/choose-ip/sideslider';
    import Condition from '@/model/condition';
    import Policy from '@/model/policy';
    import { leaveConfirm } from '@/common/leave-confirm';
    import { PERMANENT_TIMESTAMP } from '@/common/constants';
    import RenderResource from './render-resource';
    import RenderCondition from './render-condition';
    import EffectTime from './effect-time';
    import SidesliderEffectTime from './sideslider-effect-time';
    import PreviewResourceDialog from './preview-resource-dialog';

    // 单次申请的最大实例数
    const RESOURCE_MAX_LEN = 20;

    // 6个月的时间戳
    const DEFAULT_TIMESTAMP = 15552000;

    export default {
        name: 'resource-instance-table',
        components: {
            RenderAggregateSideslider,
            RenderResource,
            RenderCondition,
            PreviewResourceDialog,
            EffectTime,
            SidesliderEffectTime
        },
        props: {
            list: {
                type: Array,
                default: () => []
            },
            originalList: {
                type: Array,
                default: () => []
            },
            systemId: {
                type: String,
                default: ''
            },
            cacheId: {
                type: String,
                default: ''
            },
            isAllExpanded: {
                type: Boolean,
                default: false
            }
        },
        data () {
            return {
                tableList: [],
                durationList: [
                    { id: 3600, name: this.$t(`m.common['1小时']`) },
                    { id: 10800, name: this.$t(`m.common['3小时']`) },
                    { id: 21600, name: this.$t(`m.common['6小时']`) },
                    { id: 43200, name: this.$t(`m.common['12小时']`) },
                    { id: 86400, name: this.$t(`m.common['24小时']`) }
                    // { id: 4102444800, name: this.$t(`m.common['永久']`) }
                ],
                isShowResourceInstanceSideslider: false,
                resourceInstanceSidesliderTitle: '',
                // 查询参数
                params: {},
                disabled: false,
                curIndex: -1,
                curResIndex: -1,
                curGroupIndex: -1,
                isShowPreviewDialog: false,
                previewDialogTitle: '',
                previewResourceParams: {},
                curCopyData: ['none'],
                curCopyType: '',

                curId: '',
                isLoading: false,

                isShowAggregateSideslider: false,

                aggregateResourceParams: {},
                aggregateIndex: -1,
                aggregateValue: [],
                // 当前复制的数据形态: normal: 普通; aggregate: 聚合后
                curCopyMode: 'normal',
                curAggregateResourceType: {},
                curCopyParams: {},
                sliderLoading: false,
                needEmitFlag: false,
                isShowResourceInstanceEffectTime: false,
                tipsContent: {
                    content: '提示信息',
                    html: '<p>添加多组实例可以实现分批鉴权的需求</p><p>比如，root账号只能登陆主机1，user账号只能登陆主机2，root账号不能登陆主机2，user账号不能登陆主机1</p><p>这时可以添加两组实例，第一组实例为[root，主机1]，第二组实例为[user，主机2]来实现</p>'
                },
                selectedIndex: 0,
                instanceKey: ''
            };
        },
        computed: {
            ...mapGetters(['user']),
            condition () {
                if (this.curIndex === -1 || this.curResIndex === -1 || this.curGroupIndex === -1) {
                    return [];
                }
                const curData = this.tableList[this.curIndex].resource_groups[this.curGroupIndex]
                    .related_resource_types[this.curResIndex];
                if (!curData) {
                    return [];
                }
                if (curData.condition.length === 0) curData.condition = ['none'];
                return _.cloneDeep(curData.condition);
            },
            originalCondition () {
                if (this.curIndex === -1
                    || this.curResIndex === -1
                    || this.curGroupIndex === -1
                    || this.originalList.length < 1) {
                    return [];
                }
                const curId = this.tableList[this.curIndex].id;
                const curType = this.tableList[this.curIndex].resource_groups[this.curGroupIndex]
                    .related_resource_types[this.curResIndex].type;
                if (!this.originalList.some(item => item.id === curId)) {
                    return [];
                }
                const curResTypeData = this.originalList.find(item => item.id === curId)
                    .resource_groups[this.curGroupIndex];
                if (!curResTypeData) return [];
                if (!curResTypeData.related_resource_types.some(item => item.type === curType)) {
                    return [];
                }
                const curData = curResTypeData.related_resource_types.find(item => item.type === curType);
                if (!curData) {
                    return [];
                }
                return _.cloneDeep(curData.condition);
            },
            environmentsData () {
                if (this.curIndex === -1 || this.curGroupIndex === -1) {
                    return [];
                }
                const environmentsData = this.tableList[this.curIndex].resource_groups[this.curGroupIndex]
                    .environments;

                if (!environmentsData) {
                    return [];
                }
                return _.cloneDeep(environmentsData);
            },
            curDisabled () {
                if (this.curIndex === -1 || this.curResIndex === -1 || this.curGroupIndex === -1) {
                    return false;
                }
                const curData = this.tableList[this.curIndex].resource_groups[this.curGroupIndex]
                    .related_resource_types[this.curResIndex];
                return curData.isDefaultLimit;
            },
            curFlag () {
                if (this.curIndex === -1 || this.curResIndex === -1 || this.curGroupIndex === -1) {
                    return 'add';
                }
                const curData = this.tableList[this.curIndex].resource_groups[this.curGroupIndex]
                    .related_resource_types[this.curResIndex];
                return curData.flag;
            },
            curSelectionMode () {
                if (this.curIndex === -1 || this.curResIndex === -1 || this.curGroupIndex === -1) {
                    return 'all';
                }
                const curData = this.tableList[this.curIndex].resource_groups[this.curGroupIndex]
                    .related_resource_types[this.curResIndex];
                return curData.selectionMode;
            },
            isShowPreview () {
                if (this.curIndex === -1) {
                    return false;
                }
                return this.tableList[this.curIndex].policy_id !== '';
            }
        },
        watch: {
            list: {
                handler (value) {
                    value.forEach(e => {
                        e.expired_at = 3600;
                    });
                    console.log('this.isAllExpanded', this.isAllExpanded, value);
                    if (this.isAllExpanded) {
                        this.tableList = value.filter(e =>
                            (e.resource_groups && e.resource_groups.length)
                            || e.isAggregate);
                        this.emptyResourceGroupsList = value.filter(e =>
                            e.resource_groups && !e.resource_groups.length);
                        this.emptyResourceGroupsName = (this.emptyResourceGroupsList || []).reduce((p, e) => {
                            p.push(e.name);
                            return p;
                        }, []);
                        if (this.emptyResourceGroupsName.length) {
                            this.emptyResourceGroupsList[0].name = this.emptyResourceGroupsName.join('，');
                            this.emptyResourceGroupsTableList = this.emptyResourceGroupsList[0];
<<<<<<< HEAD
                            this.tableList = [...this.tableList, this.emptyResourceGroupsTableList];
=======
                            this.tableList.unshift(this.emptyResourceGroupsTableList);
>>>>>>> 8d5bbcfc
                        }
                    } else {
                        value.forEach(e => {
                            e.name = e.name.split('，')[0];
                        });
                        this.emptyResourceGroupsList = []; // 重置变量
                        this.tableList = value;
                    }
<<<<<<< HEAD
                    console.log('this.tableList', this.tableList);
=======
>>>>>>> 8d5bbcfc
                    this.originalList = _.cloneDeep(this.tableList);
                },
                immediate: true
            },
            systemId: {
                handler (value) {
                    if (value !== '') {
                        this.curCopyType = '';
                        this.curCopyData = ['none'];
                        this.curIndex = -1;
                        this.curResIndex = -1;
                        this.curGroupIndex = -1;
                        this.aggregateResourceParams = {};
                        this.aggregateIndex = -1;
                        this.aggregateValue = [];
                        this.curCopyMode = 'normal';
                        this.curCopyParams = {};
                        this.curAggregateResourceType = {};
                        this.needEmitFlag = false;
                    }
                },
                immediate: true
            }
        },
        created () {
        },
        methods: {
            handleOpenRenewal (row, index) {
                row.isShowRenewal = false;
                row.customValueBackup = row.customValue;
                row.expired_at_backup = row.expired_at;
                row.expired_display_backup = row.expired_display;
                row.expired_at = DEFAULT_TIMESTAMP;
                row.expired_display = '';
                row.customValue = '';
                this.$set(this.tableList, index, row);
            },

            handleCancelRenewal (payload) {
                payload.isShowRenewal = true;
                payload.expired_at = payload.expired_at_backup;
                payload.expired_display = payload.expired_display_backup;
                payload.customValue = payload.customValueBackup;
                delete payload.expired_at_backup;
                delete payload.expired_display_backup;
                delete payload.customValueBackup;
            },

            handlerSelectAggregateRes (payload) {
                const instances = payload.map(item => {
                    return {
                        id: item.id,
                        name: item.display_name
                    };
                });
                this.tableList[this.aggregateIndex].isError = false;
                const instanceKey = this.tableList[this.aggregateIndex].aggregateResourceType[this.selectedIndex].id;
                const instancesDisplayData = _.cloneDeep(this.tableList[this.aggregateIndex].instancesDisplayData);
                this.tableList[this.aggregateIndex].instancesDisplayData = {
                    ...instancesDisplayData,
                    [instanceKey]: instances
                };
                this.tableList[this.aggregateIndex].instances = [];

                for (const key in this.tableList[this.aggregateIndex].instancesDisplayData) {
                    // eslint-disable-next-line max-len
                    this.tableList[this.aggregateIndex].instances.push(...this.tableList[this.aggregateIndex].instancesDisplayData[key]);
                }
                this.$emit('on-select', this.tableList[this.aggregateIndex]);
            },

            handlerAggregateConditionMouseover (payload) {
                if (this.curCopyData[0] === 'none') {
                    return;
                }
                if (this.curCopyKey === `${payload.aggregateResourceType.system_id}${payload.aggregateResourceType.id}`) {
                    payload.canPaste = true;
                }
            },

            handlerAggregateConditionMouseleave (payload) {
                payload.canPaste = false;
            },

            handlerAggregateOnCopy (payload, index) {
                this.instanceKey = payload.aggregateResourceType[payload.selectedIndex].id;
                this.curCopyKey = `${payload.aggregateResourceType.system_id}${payload.aggregateResourceType.id}`;
                this.curAggregateResourceType = payload.aggregateResourceType[payload.selectedIndex];
                this.curCopyData = _.cloneDeep(payload.instancesDisplayData[this.instanceKey]);
                this.curCopyMode = 'aggregate';
                this.showMessage(this.$t(`m.info['实例复制']`));
                this.$refs[`condition_${index}_aggregateRef`] && this.$refs[`condition_${index}_aggregateRef`].setImmediatelyShow(true);
            },

            handlerAggregateOnPaste (payload) {
                let tempInstances = [];
                if (this.curCopyMode === 'aggregate') {
                    tempInstances = this.curCopyData;
                } else {
                    if (this.curCopyData[0] !== 'none') {
                        const instances = this.curCopyData.map(item => item.instance);
                        const instanceData = instances[0][0];
                        tempInstances = instanceData.path.map(pathItem => {
                            return {
                                id: pathItem[0].id,
                                name: pathItem[0].name
                            };
                        });
                    }
                }
                if (tempInstances.length < 1) {
                    return;
                }
                payload.instances = _.cloneDeep(tempInstances);
                payload.isError = false;
                this.showMessage(this.$t(`m.info['粘贴成功']`));
            },

            handlerAggregateOnBatchPaste (payload, index) {
                let tempCurData = ['none'];
                let tempArrgegateData = [];
                if (this.curCopyMode === 'normal') {
                    if (this.curCopyData[0] !== 'none') {
                        tempCurData = this.curCopyData.map(item => {
                            delete item.id;
                            return item;
                        });
                        const instances = this.curCopyData.map(item => item.instance);
                        const instanceData = instances[0][0];
                        tempArrgegateData = instanceData.path.map(pathItem => {
                            return {
                                id: pathItem[0].id,
                                name: pathItem[0].name
                            };
                        });
                    }
                } else {
                    tempArrgegateData = this.curCopyData;
                    const instances = (() => {
                        const arr = [];
                        const { id, name, system_id } = this.curAggregateResourceType;
                        this.curCopyData && this.curCopyData.forEach(v => {
                            const curItem = arr.find(_ => _.type === id);
                            if (curItem) {
                                curItem.path.push([{
                                    id: v.id,
                                    name: v.name,
                                    system_id,
                                    type: id,
                                    type_name: name
                                }]);
                            } else {
                                arr.push({
                                    name,
                                    type: id,
                                    path: [[{
                                        id: v.id,
                                        name: v.name,
                                        system_id,
                                        type: id,
                                        type_name: name
                                    }]]
                                });
                            }
                        });
                        return arr;
                    })();
                    if (instances.length > 0) {
                        tempCurData = [new Condition({ instances }, '', 'add')];
                    }
                }
                this.tableList.forEach(item => {
                    if (!item.isAggregate) {
                        item.resource_groups.forEach(groupItem => {
                            groupItem.related_resource_types && groupItem.related_resource_types.forEach(subItem => {
                                if (`${subItem.system_id}${subItem.type}` === this.curCopyKey) {
                                    subItem.condition = _.cloneDeep(tempCurData);
                                    subItem.isError = false;
                                }
                            });
                        });
                    } else {
                        item.aggregateResourceType.forEach(aggregateResourceItem => {
                            if (`${aggregateResourceItem.system_id}${aggregateResourceItem.id}` === this.curCopyKey) {
                                if (Object.keys(item.instancesDisplayData).length) {
                                    item.instancesDisplayData[this.instanceKey] = _.cloneDeep(tempArrgegateData);
                                    item.instances = this.setInstanceData(item.instancesDisplayData);
                                } else {
                                    item.instances = _.cloneDeep(tempArrgegateData);
                                    this.setInstancesDisplayData(item);
                                }
                            }
                        });
                        item.isError = false;
                    }
                });
                payload.isError = false;
                this.curCopyData = ['none'];
                this.$refs[`condition_${index}_aggregateRef`] && this.$refs[`condition_${index}_aggregateRef`].setImmediatelyShow(false);
                this.showMessage(this.$t(`m.info['批量粘贴成功']`));
            },

            // 设置instances
            setInstanceData (data) {
                return Object.keys(data).reduce((p, v) => {
                    p.push(...data[v]);
                    return p;
                }, []);
            },

            // 设置InstancesDisplayData
            setInstancesDisplayData (data) {
                data.instancesDisplayData = data.instances.reduce((p, v) => {
                    if (!p[this.instanceKey]) {
                        p[this.instanceKey] = [];
                    }
                    p[this.instanceKey].push({
                        id: v.id,
                        name: v.name
                    });
                    return p;
                }, {});
            },

            // 设置正常粘贴InstancesDisplayData
            setNomalInstancesDisplayData (data, key) {
                data.instancesDisplayData[key] = data.instances.map(e => ({
                    id: e.id,
                    name: e.name
                }));
            },

            showAggregateResourceInstance (data, index) {
                this.aggregateResourceParams = _.cloneDeep(data.aggregateResourceType[this.selectedIndex]);
                this.aggregateIndex = index;
                const instanceKey = data.aggregateResourceType[this.selectedIndex].id;
                this.instanceKey = instanceKey;
                if (!data.instancesDisplayData[instanceKey]) data.instancesDisplayData[instanceKey] = [];
                this.aggregateValue = _.cloneDeep(data.instancesDisplayData[instanceKey].map(item => {
                    return {
                        id: item.id,
                        display_name: item.name
                    };
                }));
                this.isShowAggregateSideslider = true;
            },

            showMessage (payload) {
                this.bkMessageInstance = this.$bkMessage({
                    limit: 1,
                    theme: 'success',
                    message: payload
                });
            },

            getCellClass ({ row, column, rowIndex, columnIndex }) {
                if (columnIndex === 1 || columnIndex === 2) {
                    return 'iam-perm-table-cell-cls';
                }
                return '';
            },

            handleRowClass (payload) {
                const { row } = payload;
                if (row.isAggregate) {
                    return '';
                }
                if (row.tid !== '' && ['add', 'update'].includes(row.tag) && !this.$route.query.system_id && !this.$route.query.tid) {
                    return 'has-perm-row-cls';
                }
                if (row.isExistPermAnimation) {
                    return 'has-perm-row-animation-cls';
                }
                return '';
            },

            handleLinearData (payload, parentId = null) {
                payload.forEach(item => {
                    item.parent = parentId;
                    this.actionLinearTopologies.push(_.cloneDeep(item));
                    if (item.sub_actions && item.sub_actions.length > 0) {
                        this.handleLinearData(item.sub_actions, item.id);
                    }
                });
            },

            handleLimitChange () {
                const curData = this.tableList[this.curIndex].resource_groups[this.curGroupIndex]
                    .related_resource_types[this.curResIndex];
                curData.isChange = true;
            },

            handleOnInit (payload) {
                this.disabled = !payload;
            },

            handleOpenCustom (payload) {
                payload.isShowCustom = true;
            },

            showResourceInstance (data, resItem, resIndex, groupIndex) {
                this.params = {
                    system_id: this.systemId,
                    action_id: data.id,
                    resource_type_system: resItem.system_id,
                    resource_type_id: resItem.type
                };
                const index = this.tableList.findIndex(item => item.id === data.id);
                this.curIndex = index;
                this.curResIndex = resIndex;
                this.curGroupIndex = groupIndex;

                this.resourceInstanceSidesliderTitle = `${this.$t(`m.common['关联操作']`)}【${data.name}】${this.$t(`m.common['的资源实例']`)}`;
                window.changeAlert = 'iamSidesider';
                this.isShowResourceInstanceSideslider = true;
            },

            async handleMainActionSubmit (payload, relatedActions) {
                let curPayload = _.cloneDeep(payload);
                this.sliderLoading = true;
                curPayload = curPayload.filter(e => {
                    if ((e.instance && e.instance.length > 0) || (e.attribute && e.attribute.length > 0)) {
                        e.instances = e.instance || [];
                        e.attributes = e.attribute || [];
                        delete e.instance;
                        delete e.attribute;
                        return true;
                    }
                    return false;
                }

                );
                const curData = _.cloneDeep(this.tableList[this.curIndex]);
                // eslint-disable-next-line max-len
                curData.resource_groups[this.curGroupIndex].related_resource_types = [curData.resource_groups[this.curGroupIndex]
                    .related_resource_types[this.curResIndex]];
                curData.resource_groups[this.curGroupIndex].related_resource_types[0].condition = curPayload;
                if (curData.expired_at !== PERMANENT_TIMESTAMP) {
                    curData.expired_at = curData.expired_at + this.user.timestamp;
                }

                curData.resource_groups = curData.resource_groups.filter(groupItem => {
                    groupItem.related_resource_types = groupItem.related_resource_types.filter(typeItem => {
                        typeItem.condition.filter(e => {
                            if ((e.instance && e.instance.length > 0) || (e.attribute && e.attribute.length > 0)) {
                                e.instances = e.instance || [];
                                e.attributes = e.attribute || [];
                                delete e.instance;
                                delete e.attribute;
                                return true;
                            }
                            return false;
                        });
                        return !(typeItem.condition.length === 1 && typeItem.condition[0] === 'none');
                    });
                    // eslint-disable-next-line max-len
                    return !(groupItem.related_resource_types[0] && groupItem.related_resource_types[0].condition.length === 1
                        && groupItem.related_resource_types[0].condition[0] === 'none');
                });

                const relatedList = _.cloneDeep(this.tableList.filter(item => {
                    return !item.isAggregate
                        && relatedActions.includes(item.id)
                        // && item.resource_groups[this.curGroupIndex]
                        // && !item.resource_groups[this.curGroupIndex].related_resource_types.every(sub => sub.empty)
                        && item.resource_groups.map(item => !item.related_resource_types.every(sub => sub.empty))[0];
                }));

                if (relatedList.length > 0) {
                    relatedList.forEach(item => {
                        if (!item.policy_id) {
                            item.expired_at = item.expired_at + this.user.timestamp;
                        }
                        delete item.policy_id;
                        item.resource_groups.forEach(groupItem => {
                            groupItem.related_resource_types.forEach(resItem => {
                                resItem.condition.filter(conditionItem => {
                                    // eslint-disable-next-line max-len
                                    if ((conditionItem.instance && conditionItem.instance.length > 0) || (conditionItem.attribute && conditionItem.attribute.length > 0)) {
                                        conditionItem.instances = conditionItem.instance || [];
                                        conditionItem.attributes = conditionItem.attribute || [];
                                        delete conditionItem.instance;
                                        delete conditionItem.attribute;
                                        return true;
                                    }
                                    return false;
                                });
                            });
                        });
                        // item.resource_groups[this.curGroupIndex].related_resource_types.forEach(resItem => {
                        //     resItem.condition.forEach(conditionItem => {
                        //         conditionItem.instances = conditionItem.instance || []
                        //         conditionItem.attributes = conditionItem.attribute || []
                        //         delete conditionItem.instance
                        //         delete conditionItem.attribute
                        //     })
                        // })
                    });
                }
                try {
                    const res = await this.$store.dispatch('permApply/getRelatedPolicy', {
                        source_policy: curData,
                        system_id: this.systemId,
                        target_policies: relatedList
                    });
                    this.handleRelatedAction(res.data);
                } catch (e) {
                    console.error(e);
                    this.bkMessageInstance = this.$bkMessage({
                        limit: 1,
                        theme: 'error',
                        message: e.message || e.data.msg || e.statusText,
                        ellipsisLine: 2,
                        ellipsisCopy: true
                    });
                } finally {
                    this.sliderLoading = false;
                }
            },

            /**
             *new Policy() 第三个参数会影响@/components/choose-ip/view中是否可移除的disabled
             * 具体体现在instance.js文件initPath方法中
             */
            handleRelatedAction (payload) {
                if (payload.length < 1) {
                    return;
                }

                payload.forEach(item => {
                    const curIndex = this.tableList.findIndex(sub => sub.id === item.id);
                    if (curIndex > -1) {
                        const curData = this.tableList[curIndex];
                        // 记录原来数据的生效条件
                        if (curData.related_environments && !!curData.related_environments.length) {
                            item.related_environments = curData.related_environments;
                        }
                        this.needEmitFlag = true;
                        const inOriginalList = !!this.originalList.filter(
                            original => String(original.id) === String(item.id)
                        ).length;
                        item.expired_at = item.expired_at - this.user.timestamp;
                        this.tableList.splice(
                            curIndex,
                            1,
                            new Policy({ ...item, tag: curData.tag === 'add' ? 'add' : item.tag, isShowRelatedText: true, inOriginalList }, '', false)
                        );
                    }
                });
            },

            async handleResourceSumit () {
                const conditionData = this.$refs.renderResourceRef.handleGetValue();
                const { isEmpty, data } = conditionData;
                if (isEmpty) {
                    return;
                }

                const resItem = this.tableList[this.curIndex].resource_groups[this.curGroupIndex]
                    .related_resource_types[this.curResIndex];
                const isConditionEmpty = data.length === 1 && data[0] === 'none';
                if (isConditionEmpty) {
                    resItem.condition = ['none'];
                    resItem.isLimitExceeded = false;
                } else {
                    const { isMainAction, related_actions } = this.tableList[this.curIndex];
                    // 如果为主操作
                    if (isMainAction) {
                        await this.handleMainActionSubmit(data, related_actions);
                    }
                    resItem.condition = data;
                    resItem.isError = false;
                }

                window.changeAlert = false;
                this.resourceInstanceSidesliderTitle = '';
                this.isShowResourceInstanceSideslider = false;

                if (!isConditionEmpty && resItem.isLimitExceeded) {
                    let newResourceCount = 0;
                    const conditionList = resItem.condition;
                    conditionList.forEach(item => {
                        item.instance.forEach(instanceItem => {
                            instanceItem.paths.forEach(v => {
                                // 是否带有下一层级的无限制
                                const isHasNoLimit = v.some(({ id }) => id === '*');
                                const isDisabled = v.some(_ => !!_.disabled);
                                // 可编辑的才会计数
                                if (!isHasNoLimit && !isDisabled) {
                                    ++newResourceCount;
                                }
                            });
                        });
                    });
                    console.warn('newResourceCount: ' + newResourceCount);
                    if (newResourceCount <= RESOURCE_MAX_LEN) {
                        resItem.isLimitExceeded = false;
                    }
                }

                this.curIndex = -1;
                this.curResIndex = -1;
                this.curGroupIndex = -1;

                // 主操作的实例映射到了具体的依赖操作上，需更新到父级的缓存数据中
                if (this.needEmitFlag) {
                    this.$emit('on-realted-change', this.tableList);
                }
            },

            handleResourcePreview () {
                const { system_id, type, name } = this.tableList[this.curIndex].resource_groups[this.curGroupIndex]
                    .related_resource_types[this.curResIndex];
                const condition = [];
                const conditionData = this.$refs.renderResourceRef.handleGetPreviewValue();
                conditionData.forEach(item => {
                    const { id, attribute, instance } = item;
                    condition.push({
                        id,
                        attributes: attribute ? attribute.filter(item => item.values.length > 0) : [],
                        instances: instance ? instance.filter(item => item.path.length > 0) : []
                    });
                });
                this.previewResourceParams = {
                    policy_id: this.tableList[this.curIndex].policy_id,
                    resource_group_id: this.tableList[this.curIndex].resource_groups[this.curGroupIndex].id,
                    related_resource_type: {
                        system_id,
                        type,
                        name,
                        condition: condition.filter(item => item.attributes.length > 0 || item.instances.length > 0)
                    }
                };
                this.previewDialogTitle = `${this.$t(`m.common['操作']`)}【${this.tableList[this.curIndex].name}】${this.$t(`m.common['的资源实例']`)} ${this.$t(`m.common['差异对比']`)}`;
                this.isShowPreviewDialog = true;
            },

            handlerConditionMouseover (payload) {
                if (Object.keys(this.curCopyParams).length < 1 && this.curCopyMode === 'normal') {
                    return;
                }
                if (this.curCopyData[0] === 'none' && this.curCopyMode === 'aggregate') {
                    return;
                }
                if (this.curCopyKey === `${payload.system_id}${payload.type}`) {
                    payload.canPaste = true;
                }
            },

            handlerConditionMouseleave (payload) {
                payload.canPaste = false;
            },

            handlerOnView (payload, item, itemIndex, groupIndex) {
                const { system_id, type, name } = item;
                const condition = [];
                item.condition.forEach(item => {
                    const { id, attribute, instance } = item;
                    condition.push({
                        id,
                        attributes: attribute ? attribute.filter(item => item.values.length > 0) : [],
                        instances: instance ? instance.filter(item => item.path.length > 0) : []
                    });
                });
                this.previewResourceParams = {
                    policy_id: payload.policy_id,
                    resource_group_id: payload.resource_groups[groupIndex].id,
                    related_resource_type: {
                        system_id,
                        type,
                        name,
                        condition: condition.filter(item => item.attributes.length > 0 || item.instances.length > 0)
                    }
                };
                this.previewDialogTitle = `${this.$t(`m.common['操作']`)}【${payload.name}】${this.$t(`m.common['的资源实例']`)} ${this.$t(`m.common['差异对比']`)}`;
                this.isShowPreviewDialog = true;
            },

            handlerOnCopy (payload, index, subIndex, action) {
                this.curCopyKey = `${payload.system_id}${payload.type}`;
                this.curCopyData = _.cloneDeep(payload.condition);
                this.curCopyMode = 'normal';
                this.curCopyParams = this.getBacthCopyParms(action, payload);
                this.showMessage(this.$t(`m.info['实例复制']`));
                this.$refs[`condition_${index}_${subIndex}_ref`][0] && this.$refs[`condition_${index}_${subIndex}_ref`][0].setImmediatelyShow(true);
            },

            getBacthCopyParms (payload, content) {
                const actions = [];
                this.tableList.forEach(item => {
                    if (!item.isAggregate) {
                        if (item.id !== payload.id) {
                            actions.push({
                                system_id: this.systemId,
                                id: item.id
                            });
                        }
                    }
                });
                actions.unshift({
                    system_id: this.systemId,
                    id: payload.id
                });
                return {
                    resource_type: {
                        system_id: content.system_id,
                        type: content.type,
                        condition: content.condition.map(item => {
                            return {
                                id: item.id,
                                instances: item.instance || [],
                                attributes: item.attribute || []
                            };
                        })
                    },
                    actions
                };
            },

            handlerOnPaste (payload, row, content) {
                let tempCurData = ['none'];
                if (this.curCopyMode === 'normal') {
                    // if (this.curCopyData.length < 1) {
                    //     tempCurData = []
                    // } else {
                    //     if (this.curCopyData[0] !== 'none') {
                    //         tempCurData = this.curCopyData.map(item => {
                    //             delete item.id
                    //             return item
                    //         })
                    //         tempCurData.forEach((item, index) => {
                    //             if (content.condition[index]) {
                    //                 if (content.condition[index].id) {
                    //                     item.id = content.condition[index].id
                    //                 } else {
                    //                     item.id = ''
                    //                 }
                    //             } else {
                    //                 item.id = ''
                    //             }
                    //         })
                    //     }
                    // }
                    if (!payload.flag) {
                        return;
                    }
                    if (payload.data.length === 0) {
                        content.condition = [];
                    } else {
                        content.condition = payload.data.map(conditionItem => new Condition(conditionItem, '', 'add'));
                    }
                } else {
                    const instances = (() => {
                        const arr = [];
                        const { id, name, system_id } = this.curAggregateResourceType;
                        this.curCopyData.forEach(v => {
                            const curItem = arr.find(_ => _.type === id);
                            if (curItem) {
                                curItem.path.push([{
                                    id: v.id,
                                    name: v.name,
                                    system_id,
                                    type: id,
                                    type_name: name
                                }]);
                            } else {
                                arr.push({
                                    name,
                                    type: id,
                                    path: [[{
                                        id: v.id,
                                        name: v.name,
                                        system_id,
                                        type: id,
                                        type_name: name
                                    }]]
                                });
                            }
                        });
                        return arr;
                    })();
                    if (instances.length > 0) {
                        tempCurData = [new Condition({ instances }, '', 'add')];
                    }
                }
                if (tempCurData[0] === 'none') {
                    return;
                }
                content.condition = _.cloneDeep(tempCurData);
                content.isError = false;
                this.showMessage(this.$t(`m.info['粘贴成功']`));
            },

            handlerOnBatchPaste (payload, content, index, subIndex) {
                let tempCurData = ['none'];
                let tempArrgegateData = [];
                if (this.curCopyMode === 'normal') {
                    if (!payload.flag) {
                        return;
                    }
                    // 预计算是否存在 聚合后的数据 可以粘贴
                    const flag = this.tableList.some(item => {
                        return !!item.isAggregate
                            && item.aggregateResourceType.some(e => `${e.system_id}${e.id}` === this.curCopyKey);
                    });
                    if (flag) {
                        if (this.curCopyData.length < 1) {
                            tempCurData = [];
                        } else {
                            if (this.curCopyData[0] !== 'none') {
                                tempCurData = this.curCopyData.map(item => {
                                    delete item.id;
                                    return item;
                                });
                                tempCurData.forEach((item, index) => {
                                    if (content.condition[index]) {
                                        if (content.condition[index].id) {
                                            item.id = content.condition[index].id;
                                        } else {
                                            item.id = '';
                                        }
                                    } else {
                                        item.id = '';
                                    }
                                });
                                const instances = this.curCopyData.map(item => item.instance);
                                const instanceData = instances[0][0];
                                tempArrgegateData = instanceData.path.map(pathItem => {
                                    return {
                                        id: pathItem[0].id,
                                        name: pathItem[0].name
                                    };
                                });
                            }
                        }
                    }
                    if (payload.data.length === 0) {
                        this.tableList.forEach(item => {
                            if (!item.isAggregate) {
                                item.resource_groups.forEach(groupItem => {
                                    groupItem.related_resource_types.forEach(resItem => {
                                        if (`${resItem.system_id}${resItem.type}` === this.curCopyKey) {
                                            resItem.condition = [];
                                            resItem.isError = false;
                                        }
                                    });
                                });
                            } else {
                                if (`${item.aggregateResourceType[item.selectedIndex].system_id}${item.aggregateResourceType[item.selectedIndex].id}` === this.curCopyKey) {
                                    item.instances = _.cloneDeep(tempArrgegateData);
                                    item.isError = false;
                                    this.$emit('on-select', item);
                                }
                            }
                        });
                    } else {
                        this.tableList.forEach(item => {
                            if (!item.isAggregate) {
                                const curPasteData = payload.data.find(_ => _.id === item.id);
                                if (curPasteData) {
                                    item.resource_groups.forEach(groupItem => {
                                        groupItem.related_resource_types.forEach(resItem => {
                                            if (`${resItem.system_id}${resItem.type}` === `${curPasteData.resource_type.system_id}${curPasteData.resource_type.type}`) {
                                                resItem.condition = curPasteData.resource_type.condition.map(conditionItem => new Condition(conditionItem, '', 'add'));
                                                resItem.isError = false;
                                            }
                                        });
                                    });
                                }
                            } else {
                                item.aggregateResourceType.forEach(aggregateResourceItem => {
                                    if (`${aggregateResourceItem.system_id}${aggregateResourceItem.id}` === this.curCopyKey) {
                                        item.instances = _.cloneDeep(tempArrgegateData);
                                        this.instanceKey = aggregateResourceItem.id;
                                        this.setNomalInstancesDisplayData(item, this.instanceKey);
                                        this.instanceKey = ''; // 重置
                                        item.isError = false;
                                    }
                                });
                                this.$emit('on-select', item);
                            }
                        });
                    }
                } else {
                    tempArrgegateData = this.curCopyData;
                    const instances = (() => {
                        const arr = [];
                        const { id, name, system_id } = this.curAggregateResourceType;
                        this.curCopyData.forEach(v => {
                            const curItem = arr.find(_ => _.type === id);
                            if (curItem) {
                                curItem.path.push([{
                                    id: v.id,
                                    name: v.name,
                                    system_id,
                                    type: id,
                                    type_name: name
                                }]);
                            } else {
                                arr.push({
                                    name,
                                    type: id,
                                    path: [[{
                                        id: v.id,
                                        name: v.name,
                                        system_id,
                                        type: id,
                                        type_name: name
                                    }]]
                                });
                            }
                        });
                        return arr;
                    })();
                    if (instances.length > 0) {
                        tempCurData = [new Condition({ instances }, '', 'add')];
                    }
                    this.tableList.forEach(item => {
                        if (!item.isAggregate) {
                            item.related_resource_types.forEach(subItem => {
                                if (`${subItem.system_id}${subItem.type}` === this.curCopyKey) {
                                    subItem.condition = _.cloneDeep(tempCurData);
                                    subItem.isError = false;
                                }
                            });
                        } else {
                            if (`${item.aggregateResourceType.system_id}${item.aggregateResourceType.id}` === this.curCopyKey) {
                                item.instances = _.cloneDeep(tempArrgegateData);
                                item.isError = false;
                            }
                        }
                    });
                }
                content.isError = false;
                this.$refs[`condition_${index}_${subIndex}_ref`][0] && this.$refs[`condition_${index}_${subIndex}_ref`][0].setImmediatelyShow(false);
                this.curCopyData = ['none'];
                this.showMessage(this.$t(`m.info['批量粘贴成功']`));
            },

            handlePreviewDialogClose () {
                this.previewDialogTitle = '';
                this.isShowPreviewDialog = false;
            },

            resetDataAfterClose () {
                this.curIndex = -1;
                this.curResIndex = -1;
                this.curGroupIndex = -1;
                this.previewResourceParams = {};
                this.params = {};
                this.resourceInstanceSidesliderTitle = '';
                this.resourceInstanceEffectTimeTitle = '';
            },

            handleResourceCancel () {
                let cancelHandler = Promise.resolve();
                if (window.changeAlert) {
                    cancelHandler = leaveConfirm();
                }
                cancelHandler.then(() => {
                    this.isShowResourceInstanceSideslider = false;
                    this.resetDataAfterClose();
                }, _ => _);
            },

            handleExpiredToggle (value, row) {
                if (!value) {
                    row.isShowCustom = false;
                    row.customValue = '';
                }
            },

            handleExpiredSelect (value, option, row) {
                row.isShowCustom = false;
                row.customValue = '';
                const curSelected = this.durationList.find(item => item.id === value);
                row.expired_display = curSelected.name;
            },

            handleBlur (value, e, row) {
                row.isShowCustom = false;
                row.customValue = '';
                this.handleEnter(value, e, row);
            },

            handleInput (value, e, row) {
                const flag = /^([1-9]|[1-2][0-4])$/.test(value);
                if (!flag) {
                    if (parseInt(value, 10) > 24) {
                        setTimeout(() => {
                            row.customValue = 24;
                        }, 100);
                    } else {
                        setTimeout(() => {
                            row.customValue = '';
                        }, 100);
                    }
                }
            },

            handleEnter (value, e, row) {
                if (value === '') {
                    return;
                }
                row.isShowCustom = false;
                row.customValue = Number(value);
                row.expired_at = '';
                row.expired_display = `${value} ${this.$t(`m.common['小时']`)}`;
                this.$refs[`${row.id}&expiredAtRef`] && this.$refs[`${row.id}&expiredAtRef`].close();
            },

            handleGetValue () {
                // flag：提交时校验标识
                let flag = false;
                if (this.tableList.length < 1) {
                    flag = true;
                    return {
                        flag,
                        actions: [],
                        aggregations: []
                    };
                }
                const actionList = [];
                const aggregations = [];

                // 重新赋值
                if (this.isAllExpanded) {
                    this.tableList = this.tableList.filter(e =>
                        (e.resource_groups && e.resource_groups.length)
                        || e.isAggregate);
                    if (this.emptyResourceGroupsList.length) {
                        this.emptyResourceGroupsList[0].name = this.emptyResourceGroupsName[0];
                        this.tableList = [...this.tableList, ...this.emptyResourceGroupsList];
                    }
                }
                debugger;
                
                this.tableList.forEach(item => {
                    let tempExpiredAt = '';
                    if (item.expired_at === '' && item.expired_display) {
                        tempExpiredAt = parseInt(item.expired_display, 10);
                    }

                    if (!item.isAggregate) {
                        const { type, id, name, environment, description, policy_id, isNew, isChanged } = item;
                        
                        const groupResourceTypes = [];
                        if (item.resource_groups.length > 0) {
                            item.resource_groups.forEach(groupItem => {
                                const relatedResourceTypes = [];
                                if (groupItem.related_resource_types.length > 0) {
                                    groupItem.related_resource_types.forEach(resItem => {
                                        let newResourceCount = 0;
                                        if (resItem.empty) {
                                            resItem.isError = true;
                                            flag = true;
                                        }
                                        const conditionList = (resItem.condition.length > 0 && !resItem.empty)
                                            ? resItem.condition.map(conItem => {
                                                const { id, instance, attribute } = conItem;
                                                const attributeList = (attribute && attribute.length > 0)
                                                    ? attribute.map(({ id, name, values }) => ({ id, name, values }))
                                                    : [];
        
                                                const instanceList = (instance && instance.length > 0)
                                                    ? instance.map(({ name, type, paths }) => {
                                                        const tempPath = _.cloneDeep(paths);
                                                        tempPath.forEach(pathItem => {
                                                            // 是否带有下一层级的无限制
                                                            const isHasNoLimit = pathItem.some(({ id }) => id === '*');
                                                            const isDisabled = pathItem.some(_ => !!_.disabled);
                                                            if (!isHasNoLimit && !isDisabled) {
                                                                ++newResourceCount;
                                                            }
                                                            pathItem.forEach(pathSubItem => {
                                                                delete pathSubItem.disabled;
                                                            });
                                                        });
                                                        return {
                                                            name,
                                                            type,
                                                            path: tempPath
                                                        };
                                                    })
                                                    : [];
                                                return {
                                                    id,
                                                    instances: instanceList,
                                                    attributes: attributeList
                                                };
                                            })
                                            : [];
                                        console.warn('newResourceCount: ' + newResourceCount);
                                        if (newResourceCount > RESOURCE_MAX_LEN) {
                                            resItem.isLimitExceeded = true;
                                            flag = true;
                                        }
                                        relatedResourceTypes.push({
                                            type: resItem.type,
                                            system_id: resItem.system_id,
                                            name: resItem.name,
                                            condition: conditionList.filter(
                                                item => item.instances.length > 0 || item.attributes.length > 0
                                            )
                                        });
                                    });
                                }
                                groupResourceTypes.push({
                                    environments: groupItem.environments,
                                    id: groupItem.id,
                                    related_resource_types: relatedResourceTypes
                                });
                            });
                            // 强制刷新下
                            item.resource_groups = _.cloneDeep(item.resource_groups);
                        }
                        const params = {
                            type,
                            name,
                            id,
                            description,
                            resource_groups: groupResourceTypes,
                            environment,
                            policy_id,
                            expired_at: item.expired_at === '' ? tempExpiredAt : Number(item.expired_at)
                        };
                        if ((isNew || isChanged || item.isExpired) && params.expired_at !== PERMANENT_TIMESTAMP) { // 变更isChanged也需要加上this.user.timestamp
                            // 说明显示了 取消续期 按钮，即选择续期时间的下拉框已经选择了选择具体的续期时间，所以过期时间是选择的那个续期时间加上时间戳
                            // 如果没有显示 取消续期 按钮，那么就是显示的续期按钮，这时没有选择具体的续期时间因此过期时间还是之前的，不变
                            if (!item.isShowRenewal) {
                                params.expired_at = params.expired_at + this.user.timestamp;
                            }
                        }
                        if (params.policy_id === '') {
                            delete params.policy_id;
                        }
                        actionList.push(_.cloneDeep(params));
                    } else {
                        const { actions, aggregateResourceType, instances, instancesDisplayData } = item;
                        if (instances.length < 1) {
                            item.isError = true;
                            flag = true;
                        } else {
                            const aggregateResourceTypes = aggregateResourceType.reduce((p, e) => {
                                if (instancesDisplayData[e.id] && instancesDisplayData[e.id].length) {
                                    const obj = {};
                                    obj.id = e.id;
                                    obj.system_id = e.system_id;
                                    obj.instances = instancesDisplayData[e.id];
                                    p.push(obj);
                                }
                                return p;
                            }, []);
                            const params = {
                                actions,
                                expired_at: item.expired_at === '' ? tempExpiredAt : Number(item.expired_at),
                                aggregate_resource_types: aggregateResourceTypes
                            };
                            if (params.expired_at !== PERMANENT_TIMESTAMP) {
                                params.expired_at = params.expired_at + this.user.timestamp;
                            }
                            aggregations.push(params);
                        }
                    }
                });
                return {
                    flag,
                    actions: actionList,
                    aggregations
                };
            },

            handlerAddCondition (data, index, resIndex) {
                const dataClone = _.cloneDeep(data);
                // dataClone.related_resource_types[resIndex].condition = ['none']
                // dataClone.related_resource_types[resIndex].conditionBackup = ['none']
                dataClone.related_resource_types = dataClone.related_resource_types.map(e => {
                    e.condition = ['none'];
                    e.conditionBackup = ['none'];
                    return e;
                });
                const relatedResourceTypes = _.cloneDeep(
                    {
                        id: '',
                        related_resource_types: dataClone.related_resource_types
                    }
                );
                if (dataClone.environments) {
                    relatedResourceTypes.environments = [];
                }
                this.tableList[index].resource_groups.push(relatedResourceTypes);
                this.originalList = _.cloneDeep(this.tableList);
            },

            handlerReduceCondition (data, index, resIndex, groupIndex) {
                if (data.id || this.tableList[index].resource_groups.length === 1) return;
                this.tableList[index].resource_groups.splice(groupIndex, 1);
            },

            // 生效条件侧边栏
            showTimeSlider (data, index, groupIndex) {
                this.curIndex = index;
                this.curGroupIndex = groupIndex;
                this.isShowResourceInstanceEffectTime = true;
                this.resourceInstanceEffectTimeTitle = `${this.$t(`m.common['关联操作']`)}【${data.name}】${this.$t(`m.common['生效条件']`)}`;
            },

            // 生效条件保存
            handleResourceEffectTimeSumit () {
                const environments = this.$refs.sidesliderRef.handleGetValue();
                if (!environments) return;

                const resItem = this.tableList[this.curIndex].resource_groups[this.curGroupIndex];
                resItem.environments = environments;

                window.changeAlert = false;
                this.resourceInstanceEffectTimeTitle = '';
                this.isShowResourceInstanceEffectTime = false;
                this.curIndex = -1;
                this.curGroupIndex = -1;
            },

            handleResourceEffectTimeCancel () {
                let cancelHandler = Promise.resolve();
                if (window.changeAlert) {
                    cancelHandler = leaveConfirm();
                }
                cancelHandler.then(() => {
                    this.isShowResourceInstanceEffectTime = false;
                    this.resetDataAfterClose();
                }, _ => _);
            },

            selectResourceType (data, index) {
                data.selectedIndex = index;
                this.selectedIndex = index;
            }
        }
    };
</script>

<style>
    @import './resource-instance-table.css';
</style><|MERGE_RESOLUTION|>--- conflicted
+++ resolved
@@ -462,11 +462,7 @@
                         if (this.emptyResourceGroupsName.length) {
                             this.emptyResourceGroupsList[0].name = this.emptyResourceGroupsName.join('，');
                             this.emptyResourceGroupsTableList = this.emptyResourceGroupsList[0];
-<<<<<<< HEAD
-                            this.tableList = [...this.tableList, this.emptyResourceGroupsTableList];
-=======
                             this.tableList.unshift(this.emptyResourceGroupsTableList);
->>>>>>> 8d5bbcfc
                         }
                     } else {
                         value.forEach(e => {
@@ -475,10 +471,6 @@
                         this.emptyResourceGroupsList = []; // 重置变量
                         this.tableList = value;
                     }
-<<<<<<< HEAD
-                    console.log('this.tableList', this.tableList);
-=======
->>>>>>> 8d5bbcfc
                     this.originalList = _.cloneDeep(this.tableList);
                 },
                 immediate: true
