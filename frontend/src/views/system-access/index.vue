<template>
    <div class="iam-system-access-wrapper">
        <render-search>
            <bk-button theme="primary" @click="goCreate">{{ $t(`m.common['新增']`) }}</bk-button>
            <div slot="right" class="right">
                <bk-button theme="primary" class="right" text @click="showHelpDialog">
                    <!-- {{ $t(`m.common['编辑']`) }} -->
                    接入帮助
                </bk-button>
            </div>
        </render-search>
        <bk-table
            :data="tableList"
            size="small"
            :class="{ 'set-border': tableLoading }"
            ext-cls="system-access-table"
            :pagination="pagination"
            @page-change="handlePageChange"
            @page-limit-change="handleLimitChange"
            @select="handlerChange"
            @select-all="handlerAllChange"
            v-bkloading="{ isLoading: tableLoading, opacity: 1 }">
            <!-- <bk-table-column type="selection" align="center"></bk-table-column> -->
            <bk-table-column :label="$t(`m.access['系统名称']`)" :min-width="220">
                <template slot-scope="{ row }">
                    <span class="system-access-name" :title="row.system.name" @click="goDetail(row)">
                        {{ row.system.name }}
                    </span>
                </template>
            </bk-table-column>
            <bk-table-column :label="$t(`m.access['系统ID']`)">
                <template slot-scope="{ row }">
                    <span :title="row.system.id">{{ row.system.id }}</span>
                </template>
            </bk-table-column>
            <bk-table-column :label="$t(`m.access['创建者']`)">
                <template slot-scope="{ row }">
                    <span :title="row.owner">{{ row.owner }}</span>
                </template>
            </bk-table-column>
            <bk-table-column :label="$t(`m.common['创建时间']`)" :sortable="true" sort-by="created_time">
                <template slot-scope="{ row }">
                    <span :title="row.created_time">{{ row.created_time }}</span>
                </template>
            </bk-table-column>
            <bk-table-column :label="$t(`m.access['更新时间']`)" :sortable="true" sort-by="updated_time">
                <template slot-scope="{ row }">
                    <span :title="row.updated_time">{{ row.updated_time }}</span>
                </template>
            </bk-table-column>
            <bk-table-column :label="$t(`m.common['操作']`)" width="270">
                <template slot-scope="{ row }">
                    <section>
                        <bk-button theme="primary" text @click="goDetail(row)">
                            {{ $t(`m.common['编辑']`) }}
                        </bk-button>
                        <!-- <bk-button
                            theme="primary"
                            text
                            v-if="row.subject_count < 1"
                            @click="handleTemplateDelete(row)">
                            {{ $t(`m.access['查看']`) }}
                        </bk-button>
                        <bk-button
                            theme="primary"
                            text
                            v-if="row.subject_count < 1"
                            @click="handleTemplateDelete(row)">
                            {{ $t(`m.access['访问']`) }}
                        </bk-button>
                        <bk-button
                            theme="primary"
                            disabled
                            text
                            v-else>
                            <span v-bk-tooltips.bottom="$t(`m.access['有关联的组时不能删除']`)">
                                {{ $t(`m.common['删除']`) }}
                            </span>
                        </bk-button> -->
                    </section>
                </template>
            </bk-table-column>
        </bk-table>
        <bk-dialog
            v-model="helpDialog"
            :show-footer="noFooter"
            title="接入帮助"
            width="1000"
            header-position="left"
            ext-cls="showHelp">
            <div class="help-main">
                <div class="help-info">
                    <div class="info-right ml20">
                        <p class="info-title">{{$t(`m.nav['系统接入']`)}}</p>
                        <p class="info">蓝鲸权限中心提供了体验DEMO、接入文档、多语言SDK、接入视频，帮助开发者更快地实现权限接入。</p>
                        <bk-button theme="primary">{{$t(`m.access['去接入']`)}}</bk-button>
                    </div>
                </div>
                <div class="help-list">
                    <div v-for="item in helpList" :key="item.name">
                        <div>{{item.name}}</div>
                        <p class="pt10" v-for="e in item.urlInfo" :key="e.text">
                            <bk-link theme="primary" :href="e.url" target="_blank">{{e.text}}</bk-link>
                        </p>
                    </div>
                </div>
            </div>
        </bk-dialog>
    </div>
</template>
<script>
    import { buildURLParams } from '@/common/url';

    export default {
        name: 'system-access-index',
        data () {
            return {
                tableList: [],
                tableLoading: false,
                pagination: {
                    current: 1,
                    count: 0,
                    limit: 10
                },
                currentBackup: 1,
<<<<<<< HEAD
                currentSelectList: []
            };
=======
                currentSelectList: [],
                helpDialog: false,
                noFooter: false,
                helpList: [
                    {
                        name: '接入前准备',
                        urlInfo: [
                            {
                                'text': '什么是蓝鲸权限中心', url: 'https://bk.tencent.com/docs/document/6.0/131/7337'
                            },
                            {
                                'text': '工作原理', url: 'https://bk.tencent.com/docs/document/6.0/131/8381'
                            },
                            {
                                'text': '了解概念', url: 'https://bk.tencent.com/docs/document/6.0/131/7343'
                            }
                        ]
                    },
                    {
                        name: '接入教程',
                        urlInfo: [
                            {
                                'text': '开发接入文档', url: 'https://bk.tencent.com/docs/document/6.0/160/8391'
                            },
                            {
                                'text': '开发接入实战视频', url: 'https://bkvideos-1252002024.cos.ap-guangzhou.myqcloud.com/bkiam/quanxianzhognxinkaifajierushizhan.MP4'
                            }
                        ]
                    },
                    {
                        name: 'DEMO',
                        urlInfo: [
                            {
                                'text': '立即体验', url: 'http://www.qq.com'
                            },
                            {
                                'text': '源码下载', url: 'http://www.qq.com'
                            }
                        ]
                    },
                    {
                        name: '鉴权SDK',
                        urlInfo: [
                            {
                                'text': 'Python', url: 'https://github.com/TencentBlueKing/iam-python-sdk'
                            },
                            {
                                'text': 'Go', url: 'https://github.com/TencentBlueKing/iam-go-sdk'
                            },
                            {
                                'text': 'PHP', url: 'https://github.com/TencentBlueKing/iam-php-sdk'
                            },
                            {
                                'text': '更多', url: 'https://bk.tencent.com/docs/document/6.0/160/8470'
                            }
                        ]
                    }
                ]
            }
>>>>>>> 95f1cf1a
        },
        watch: {
            'pagination.current' (value) {
                this.currentBackup = value;
            }
        },
        created () {
            const currentQueryCache = this.getCurrentQueryCache();
            if (currentQueryCache && Object.keys(currentQueryCache).length) {
                if (currentQueryCache.limit) {
                    this.pagination.limit = currentQueryCache.limit;
                    this.pagination.current = currentQueryCache.current;
                }
            }
        },
        methods: {
            async fetchPageData () {
                await this.fetchModelingList();
            },

            handleOpenMoreLink () {
                window.open(`${window.PRODUCT_DOC_URL_PREFIX}/权限中心/产品白皮书/场景案例/GradingManager.md`);
            },

            refreshCurrentQuery () {
                const { limit, current } = this.pagination;
                const queryParams = { limit, current };
                window.history.replaceState({}, '', `?${buildURLParams(queryParams)}`);
                return queryParams;
            },

            setCurrentQueryCache (payload) {
                window.localStorage.setItem('templateList', JSON.stringify(payload));
            },

            getCurrentQueryCache () {
                return JSON.parse(window.localStorage.getItem('templateList'));
            },

            resetPagination () {
                this.pagination = Object.assign({}, {
                    limit: 10,
                    current: 1,
                    count: 0
                });
            },

            async fetchModelingList (isLoading = false) {
                this.tableLoading = isLoading;
                this.setCurrentQueryCache(this.refreshCurrentQuery());
                const params = {
                    limit: this.pagination.limit,
                    offset: this.pagination.limit * (this.pagination.current - 1)
                };
                try {
                    const res = await this.$store.dispatch('access/getModelingList', params);
                    this.pagination.count = res.data.count;
                    res.data.results = res.data.results.length && res.data.results.sort(
                        (a, b) => new Date(b.updated_time) - new Date(a.updated_time));
                        
                    this.tableList.splice(0, this.tableList.length, ...(res.data.results || []));
                } catch (e) {
                    console.error(e);
                    this.bkMessageInstance = this.$bkMessage({
                        limit: 1,
                        theme: 'error',
                        message: e.message || e.data.msg || e.statusText,
                        ellipsisLine: 2,
                        ellipsisCopy: true
                    });
                } finally {
                    this.tableLoading = false;
                }
            },

            goDetail (payload) {
                this.$router.push({
                    name: 'systemAccessAccess',
                    params: {
                        id: payload.id
                    }
                });
            },

            goCreate () {
                this.$router.push({
                    name: 'systemAccessCreate'
                });
            },

            handlePageChange (page) {
                if (this.currentBackup === page) {
                    return;
                }
                this.pagination.current = page;
                this.fetchModelingList(true);
            },

            handleLimitChange (currentLimit, prevLimit) {
                this.pagination.limit = currentLimit;
                this.pagination.current = 1;
                this.fetchModelingList(true);
            },

            handlerAllChange (selection) {
                this.currentSelectList = [...selection];
            },

            handlerChange (selection, row) {
<<<<<<< HEAD
                this.currentSelectList = [...selection];
=======
                this.currentSelectList = [...selection]
            },

            showHelpDialog () {
                this.helpDialog = true
>>>>>>> 95f1cf1a
            }
        }
    };
</script>
<style lang="postcss">
    .iam-system-access-wrapper {
        .right {
            height: 32px;
            line-height: 32px;
        }
        .detail-link {
            color: #3a84ff;
            cursor: pointer;
            &:hover {
                color: #699df4;
            }
            font-size: 12px;
        }
        .system-access-table {
            margin-top: 16px;
            border-right: none;
            border-bottom: none;
            &.set-border {
                border-right: 1px solid #dfe0e5;
                border-bottom: 1px solid #dfe0e5;
            }
            .system-access-name {
                color: #3a84ff;
                cursor: pointer;
                &:hover {
                    color: #699df4;
                }
            }
            .lock-status {
                font-size: 12px;
                color: #fe9c00;
            }
        }
    }
    .showHelp {
        .help-main{
            .help-info{
                display: flex;
                justify-content: space-between;
                padding-bottom: 28px;
                border-bottom: 1px solid #DCDEE5;
                .info-title{
                    color: #313238;
                    font-size: 18px;
                    font-weight: 700;
                }
                .info{
                    padding: 17px 0 40px 0;
                }
            }
            .help-list{
                padding-top: 28px;
                display: flex;
                justify-content: space-between;
                width: 70%;
            }
        }
    }
</style><|MERGE_RESOLUTION|>--- conflicted
+++ resolved
@@ -123,10 +123,6 @@
                     limit: 10
                 },
                 currentBackup: 1,
-<<<<<<< HEAD
-                currentSelectList: []
-            };
-=======
                 currentSelectList: [],
                 helpDialog: false,
                 noFooter: false,
@@ -185,8 +181,7 @@
                         ]
                     }
                 ]
-            }
->>>>>>> 95f1cf1a
+            };
         },
         watch: {
             'pagination.current' (value) {
@@ -296,15 +291,11 @@
             },
 
             handlerChange (selection, row) {
-<<<<<<< HEAD
                 this.currentSelectList = [...selection];
-=======
-                this.currentSelectList = [...selection]
             },
 
             showHelpDialog () {
-                this.helpDialog = true
->>>>>>> 95f1cf1a
+                this.helpDialog = true;
             }
         }
     };
