--- conflicted
+++ resolved
@@ -138,17 +138,10 @@
 <script>
     // eslint-disable-next-line no-unused-vars
     // import { leaveConfirm } from '@/common/leave-confirm'
-<<<<<<< HEAD
-    import iamCascade from '@/components/cascade'
-    import PopContent from '../common/pop-content'
-    import hostImage from '@/images/business-host.png'
-    import dynamicsImage from '@/images/business-dynamics.png'
-=======
     import iamCascade from '@/components/cascade';
     import PopContent from '../common/pop-content';
     import hostImage from '@/images/business-host.png';
     import dynamicsImage from '@/images/business-dynamics.png';
->>>>>>> 86e698a5
 
     const getDefaultData = () => ({
         id: '',
@@ -192,11 +185,7 @@
                     placement: 'right-start'
                 },
                 imageInfo: [{ name: '业务主机列表', imageSrc: hostImage }, { name: '业务动态分组列表', imageSrc: dynamicsImage }]
-<<<<<<< HEAD
-            }
-=======
             };
->>>>>>> 86e698a5
         },
         computed: {
             modelingId () {
