<template>
    <div class="iam-my-perm-wrapper">
        <div class="header">
            <bk-button
                data-test-id="myPerm_btn_applyPerm"
                type="button"
                theme="primary"
                style="margin-bottom: 16px;"
                @click="handleGoApply">
                {{ $t(`m.common['申请权限']`) }}
            </bk-button>
            <bk-button
                data-test-id="myPerm_btn_batchRenewal"
                style="margin: 0 6px 16px 6px;"
                :disabled="isEmpty || isNoRenewal"
                @click="handleBatchRenewal">
                {{ $t(`m.renewal['批量续期']`) }}
            </bk-button>
            <bk-button
                v-if="enablePermissionHandover.toLowerCase() === 'true'"
                data-test-id="myPerm_btn_transferPerm"
                type="button"
                style="margin-bottom: 16px;"
                @click="handleGoPermTransfer">
                {{ $t(`m.permTransfer['权限交接']`) }}
            </bk-button>
        </div>
        <div class="redCircle" v-if="!isNoRenewal"></div>
        <template v-if="isEmpty">
            <div class="empty-wrapper">
                <iam-svg />
                <div class="empty-tips">{{ $t(`m.common['您还没有任何权限']`) }}</div>
            </div>
        </template>
        <bk-tab
            v-else
            :active="active"
            type="unborder-card"
            ext-cls="iam-my-perm-tab-cls"
            @tab-change="handleTabChange">
            <bk-tab-panel
                v-for="(panel, index) in panels"
                :data-test-id="`myPerm_tabPanel_${panel.name}`"
                v-bind="panel"
                :key="index">
                <div class="content-wrapper" v-bkloading="{ isLoading: componentLoading, opacity: 1 }">
                    <component
                        v-if="!componentLoading"
                        :is="active"
                        :personal-group-list="personalGroupList"
                        :system-list="systemList"
                        @refresh="fetchData"
                    ></component>
                </div>
            </bk-tab-panel>
        </bk-tab>
    </div>
</template>
<script>
    import { buildURLParams } from '@/common/url';
    import CustomPerm from './custom-perm/index.vue';
    import GroupPerm from './group-perm/index.vue';

    export default {
        name: 'MyPerm',
        components: {
            CustomPerm,
            GroupPerm
        },
        data () {
            return {
                componentLoading: true,
                panels: [
                    {
                        name: 'GroupPerm', label: this.$t(`m.perm['用户组权限']`)
                    },
                    {
                        name: 'CustomPerm', label: this.$t(`m.approvalProcess['自定义权限']`)
                    }
                ],
                active: 'GroupPerm',
                isEmpty: false,
                isNoRenewal: false,
                soonGroupLength: 0,
                soonPermLength: 0,
                personalGroupList: [],
                systemList: [],
                enablePermissionHandover: window.ENABLE_PERMISSION_HANDOVER
            };
        },
        created () {
            const query = this.$route.query;
            if (query.tab) {
                this.active = query.tab;
            }
        },
        methods: {
            async fetchPageData () {
                await this.fetchData();
            },

            async handleTabChange (tabName) {
                this.active = tabName;
                await this.fetchData();
                window.history.replaceState({}, '', `?${buildURLParams({ tab: tabName })}`);
            },

            async fetchData () {
                this.componentLoading = true;
                try {
                    const [res1, res2, res3, res4] = await Promise.all([
                        this.$store.dispatch('perm/getPersonalGroups'),
                        this.$store.dispatch('permApply/getHasPermSystem'),
                        this.$store.dispatch('renewal/getExpireSoonGroupWithUser'),
                        this.$store.dispatch('renewal/getExpireSoonPerm')
                        // this.fetchPermGroups(),
                        // this.fetchSystems(),
                        // this.fetchSoonGroupWithUser(),
                        // this.fetchSoonPerm()
                    ]);
                    const personalGroupList = res1.data || [];
                    this.personalGroupList.splice(0, this.personalGroupList.length, ...personalGroupList);

                    const systemList = res2.data || [];
                    this.systemList.splice(0, this.systemList.length, ...systemList);

                    this.isEmpty = personalGroupList.length < 1 && systemList.length < 1;
                    this.soonGroupLength = res3.data.length;
                    this.soonPermLength = res4.data.length;
                    this.isNoRenewal = this.soonGroupLength < 1 && this.soonPermLength < 1;
                } catch (e) {
                    console.error(e);
                    this.bkMessageInstance = this.$bkMessage({
                        limit: 1,
                        theme: 'error',
                        message: e.message || e.data.msg || e.statusText,
                        ellipsisLine: 2,
                        ellipsisCopy: true
                    });
                } finally {
                    this.componentLoading = false;
                }
            },
            // fetchSoonGroupWithUser () {
            //     return this.$store.dispatch('renewal/getExpireSoonGroupWithUser')
            // },
            // fetchSoonPerm () {
            //     return this.$store.dispatch('renewal/getExpireSoonPerm')
            // },
            // fetchSystems () {
            //     return this.$store.dispatch('permApply/getHasPermSystem')
            // },

            // fetchPermGroups () {
            //     return this.$store.dispatch('perm/getPersonalGroups')
            // },

            handleGoApply () {
                this.$router.push({
                    name: 'applyJoinUserGroup'
                });
            },

            handleBatchRenewal () {
                if (this.soonGroupLength > 0 && this.soonPermLength < 1) {
                    this.$router.push({
                        name: 'permRenewal',
                        query: {
                            tab: 'group'
                        }
                    });
                } else if (this.soonPermLength > 0 && this.soonGroupLength < 1) {
                    this.$router.push({
                        name: 'permRenewal',
                        query: {
                            tab: 'custom'
                        }
                    });
                } else if (this.soonPermLength > 0 && this.soonGroupLength > 0) {
                    this.$router.push({
                        name: 'permRenewal',
                        query: {
                            tab: this.active === 'GroupPerm' ? 'group' : 'custom'
                        }
                    });
                }
            },
            // 权限交接
            handleGoPermTransfer () {
                this.$router.push({
                    name: 'permTransfer'
<<<<<<< HEAD
                });
            },
            // 权限交接历史
            goPermTransferHistory () {
                this.$router.push({
                    name: 'permTransferHistory'
                });
=======
                })
>>>>>>> ffd1ef0a
            }
        }
    };
</script>
<style lang="postcss">
    .iam-my-perm-wrapper {
        position: relative;
        .header {
            position: relative;
        }
        .content-wrapper {
            /* 20 + 20 + 42 + 24 + 24 + 61 + 48 */
            min-height: calc(100vh - 239px);
        }
        .empty-wrapper {
            position: absolute;
            top: 50%;
            left: 50%;
            transform: translate(-50%, -50%);
            img {
                width: 120px;
            }
            .empty-tips {
                position: relative;
                top: -25px;
                font-size: 12px;
                color: #c4c6cc;
                text-align: center;
            }
        }
        .redCircle {
            position: relative;
            top: -50px;
            right: -180px;
            width:10px;
            height:10px;
            background-color: red;
            border-radius: 50%;

        }
    }
    .iam-my-perm-tab-cls {
        background: #fff;
    }
</style><|MERGE_RESOLUTION|>--- conflicted
+++ resolved
@@ -189,17 +189,7 @@
             handleGoPermTransfer () {
                 this.$router.push({
                     name: 'permTransfer'
-<<<<<<< HEAD
                 });
-            },
-            // 权限交接历史
-            goPermTransferHistory () {
-                this.$router.push({
-                    name: 'permTransferHistory'
-                });
-=======
-                })
->>>>>>> ffd1ef0a
             }
         }
     };
