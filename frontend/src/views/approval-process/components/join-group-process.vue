<template>
    <div class="iam-join-group-process-wrapper">
        <render-search>
            <bk-button theme="primary"
                :disabled="!isCanBatchDelete"
                @click="handleBatchDelete">
                {{ $t(`m.approvalProcess['批量设置']`) }}
            </bk-button>
            <div slot="right">
                <bk-input
                    v-model="searchValue"
                    :placeholder="$t(`m.approvalProcess['加入用户组流程搜索提示']`)"
                    clearable
                    style="margin-left: 8px; width: 320px;"
                    right-icon="bk-icon icon-search"
                    @enter="handleSearch" />
            </div>
        </render-search>
        <section class="loading-wrapper" v-bkloading="{ isLoading: tableLoading, opacity: 1 }">
            <bk-table
                :data="tableList"
                size="small"
                ext-cls="join-group-process-table"
                :outer-border="false"
                :header-border="false"
                :pagination="pagination"
                :header-cell-style="setCellStyle"
                v-if="!tableLoading"
                @page-change="pageChange"
                @page-limit-change="limitChange"
                @select="handlerChange"
                @select-all="handlerAllChange"
                @row-mouse-enter="handleRowMouseEnter"
                @row-mouse-leave="handleRowMouseLeave">
                <bk-table-column type="selection" align="center" :selectable="getSelectable"></bk-table-column>
                <bk-table-column :label="$t(`m.userGroup['用户组']`)" width="400">
                    <template slot-scope="{ row }">
                        <span class="group-name" :title="row.group_name" @click.stop="handleViewDetail(row)">
                            {{ row.group_name }}
                        </span>
                    </template>
                </bk-table-column>
                <bk-table-column :label="$t(`m.common['描述']`)" width="400">
                    <template slot-scope="{ row }">
                        <span :title="row.group_desc">{{ row.group_desc || '--' }}</span>
                    </template>
                </bk-table-column>
                <bk-table-column :label="$t(`m.approvalProcess['审批流程']`)">
                    <template slot-scope="{ row }">
                        <section class="process-select-wrapper" v-if="row.canEdit || row.isToggle">
                            <bk-select
                                :value="row.process_id"
                                :clearable="false"
                                searchable
                                @selected="handleProcessSelect(...arguments, row)"
                                @toggle="handleSelectToggle(...arguments, row)">
                                <bk-option v-for="option in list"
                                    :key="option.id"
                                    :id="option.id"
                                    :name="option.name">
                                    <span style="display: block; line-height: 32px;"
                                        :title="`${$t(`m.approvalProcess['审批节点']`)}：${option.node_names.join(' -> ')}`">
                                        {{ option.name }}
                                    </span>
                                </bk-option>
                                <div slot="extension" v-bk-tooltips="{ content: tips, extCls: 'iam-tooltips-cls' }"
                                    @click="handleOpenCreateLink" style="cursor: not-allowed;">
                                    <Icon bk type="plus-circle" />
                                    <span>{{ $t(`m.common['新增']`) }}</span>
                                </div>
                                <div slot="trigger" style="padding-left: 10px;" :title="curTitle(row)">
                                    {{ curSelectName(row) }}
                                </div>
                            </bk-select>
                        </section>
                        <section class="process-name" v-else>
                            {{ row.process_id | proceeNameFilter(list) }}
                        </section>
                    </template>
                </bk-table-column>
            </bk-table>
        </section>
        <edit-process-dialog
            :show.sync="isProcessDialogShow"
            :list="list"
            :procss-value="procssValue"
            :loading="batchEditLoading"
            @on-submit="handleEditProcess"
            @on-cancel="isProcessDialogShow = false"
            @on-after-leave="handleAfterLeave" />

        <render-perm-sideslider
            :show="isShowPermSidesilder"
            :name="curGroupName"
            :group-id="curGroupId"
            @animation-end="handleAnimationEnd" />
    </div>
</template>
<script>
    import { buildURLParams } from '@/common/url'
    import editProcessDialog from './edit-process-dialog'
    import RenderPermSideslider from '../../perm/components/render-group-perm-sideslider'
    export default {
        name: '',
        components: {
            editProcessDialog,
            RenderPermSideslider
        },
        filters: {
            proceeNameFilter (value, list) {
                const data = list.find(item => item.id === value)
                if (data) return data.name
                return '默认审批流程'
            }
        },
        props: {
            list: {
                type: Array,
                default: () => []
            }
        },
        data () {
            return {
                currentSelectList: [],
                tableList: [],
                pagination: {
                    current: 1,
                    count: 1,
                    limit: 10
                },
                currentBackup: 1,
                searchValue: '',
                tableLoading: false,
                isProcessDialogShow: false,
                curGroupId: '',
                isShowPermSidesilder: false,
                curGroupName: '',
                batchEditLoading: false,
                procssValue: '',
                tips: this.$t(`m.common['暂未开放']`)
            }
        },
        computed: {
            isCanBatchDelete () {
                return this.currentSelectList.length > 0 && this.tableList.length > 0
            },
            curSelectName () {
                return payload => {
                    if (this.list.length > 0 && payload.process_id !== '') {
<<<<<<< HEAD
                        return this.list.find(item => item.id === payload.process_id) ? this.list.find(item => item.id === payload.process_id).name : '默认审批流程'
=======
                        if (this.list.find(item => item.id === payload.process_id)) {
                            return this.list.find(item => item.id === payload.process_id).name
                        }
                        return '默认审批流程'
>>>>>>> 9aaf091c
                    }
                    return ''
                }
            },
            curTitle () {
                return payload => {
                    if (this.list.length > 0 && payload.process_id !== '') {
<<<<<<< HEAD
                        return this.list.find(item => item.id === payload.process_id) ? `${this.$t(`m.approvalProcess['审批节点']`)}：${this.list.find(item => item.id === payload.process_id).node_names.join(' -> ')}` : ''
=======
                        if (this.list.find(item => item.id === payload.process_id)) {
                            return `${this.$t(`m.approvalProcess['审批节点']`)}：${this.list.find(item => item.id === payload.process_id).node_names.join(' -> ')}`
                        } else {
                            return ''
                        }
>>>>>>> 9aaf091c
                    }
                    return ''
                }
            }
        },
        watch: {
            'pagination.current' (value) {
                this.currentBackup = value
            },
            searchValue (newVal, oldVal) {
                if (newVal === '' && oldVal !== '' && this.isFilter) {
                    this.isFilter = false
                    this.pagination = Object.assign({}, {
                        current: 1,
                        count: 1,
                        limit: 10
                    })
                    this.fetchGroupProcessesList()
                }
            }
        },
        created () {
            this.isFilter = false
            const currentQueryCache = this.getCurrentQueryCache()
            if (currentQueryCache && Object.keys(currentQueryCache).length) {
                if (currentQueryCache.limit) {
                    this.pagination.limit = currentQueryCache.limit
                    this.pagination.current = currentQueryCache.current
                }
                if (currentQueryCache.keyword) {
                    this.searchValue = currentQueryCache.keyword
                }
                if (this.searchValue !== '') {
                    this.isFilter = true
                }
            }
            this.fetchGroupProcessesList()
        },
        methods: {
            refreshCurrentQuery () {
                const { limit, current } = this.pagination
                const queryParams = {
                    limit,
                    current
                }
                if (this.searchValue !== '') {
                    queryParams.keyword = this.searchValue
                }
                window.history.replaceState({}, '', `?${buildURLParams(queryParams)}`)
                return queryParams
            },

            setCurrentQueryCache (payload) {
                window.localStorage.setItem('joinGroupProcessList', JSON.stringify(payload))
            },

            getCurrentQueryCache () {
                return JSON.parse(window.localStorage.getItem('joinGroupProcessList'))
            },

            pageChange (page) {
                if (this.currentBackup === page) {
                    return
                }
                this.pagination.current = page
                this.fetchGroupProcessesList()
            },

            setCellStyle ({ row, column, rowIndex, columnIndex }) {
                if (rowIndex === 0 && columnIndex === 3) {
                    return {
                        paddingLeft: '10px'
                    }
                }
                return {}
            },

            async fetchGroupProcessesList (isLoading = true) {
                this.tableLoading = isLoading
                this.setCurrentQueryCache(this.refreshCurrentQuery())
                const params = {
                    limit: this.pagination.limit,
                    offset: this.pagination.limit * (this.pagination.current - 1),
                    keyword: this.searchValue
                }
                try {
                    const res = await this.$store.dispatch('approvalProcess/getGroupProcessesList', params)
                    this.pagination.count = res.data.count
                    this.tableList = res.data.results
                } catch (e) {
                    console.error(e)
                    this.bkMessageInstance = this.$bkMessage({
                        limit: 1,
                        theme: 'error',
                        message: e.message || e.data.msg || e.statusText,
                        ellipsisLine: 2,
                        ellipsisCopy: true
                    })
                } finally {
                    this.tableLoading = false
                }
            },

            async updateGroupProcesses (params = {}) {
                try {
                    await this.$store.dispatch('approvalProcess/updateGroupProcesses', params)
                    this.messageSuccess(this.$t(`m.common['操作成功']`))
                } catch (e) {
                    console.error(e)
                    this.bkMessageInstance = this.$bkMessage({
                        limit: 1,
                        theme: 'error',
                        message: e.message || e.data.msg || e.statusText,
                        ellipsisLine: 2,
                        ellipsisCopy: true
                    })
                }
            },

            handleOpenCreateLink () {
                // const url = `${window.BK_ITSM_APP_URL}/#/process/home`
                // window.open(url)
            },

            handleSearch () {
                if (this.searchValue === '') {
                    return
                }
                this.isFilter = true
                this.pagination = Object.assign({}, {
                    current: 1,
                    count: 1,
                    limit: 10
                })
                this.fetchGroupProcessesList()
            },

            limitChange (currentLimit, prevLimit) {
                this.pagination.limit = currentLimit
                this.pagination.current = 1
                this.fetchGroupProcessesList()
            },

            handlerAllChange (selection) {
                this.currentSelectList = [...selection]
            },

            handlerChange (selection, row) {
                this.currentSelectList = [...selection]
            },

            handleProcessSelect (value, option, item) {
                const params = {
                    group_ids: [item.group_id],
                    process_id: value
                }
                item.process_id = value
                this.updateGroupProcesses(params)
            },

            handleSelectToggle (payload, row) {
                if (payload) {
                    this.$set(row, 'isToggle', true)
                } else {
                    this.$delete(row, 'isToggle')
                }
            },

            handleRowMouseEnter (index) {
                this.$set(this.tableList[index], 'canEdit', true)
            },

            handleRowMouseLeave (index) {
                this.$delete(this.tableList[index], 'canEdit')
            },

            getSelectable (row, index) {
                if (this.tableList.length < 1) {
                    return false
                }
                return true
            },

            handleBatchDelete () {
                this.isProcessDialogShow = true
                const list = [...new Set(this.currentSelectList.map(item => item.process_id))]
                if (list.length === 1) {
                    this.procssValue = list[0]
                }
            },

            handleAfterLeave () {
                this.procssValue = ''
            },

            async handleEditProcess (payload) {
                if (payload === this.procssValue) {
                    this.isProcessDialogShow = false
                    return
                }
                this.batchEditLoading = true
                try {
                    const params = {
                        group_ids: this.currentSelectList.map(item => item.group_id),
                        process_id: payload
                    }
                    await this.updateGroupProcesses(params)
                    this.currentSelectList = []
                    this.isProcessDialogShow = false
                    this.fetchGroupProcessesList()
                } catch (e) {
                    console.error(e)
                } finally {
                    this.batchEditLoading = false
                }
            },

            handleViewDetail (payload) {
                this.curGroupName = payload.group_name
                this.curGroupId = payload.group_id
                this.isShowPermSidesilder = true
            },

            handleAnimationEnd () {
                this.curGroupName = ''
                this.curGroupId = ''
                this.isShowPermSidesilder = false
            }
        }
    }
</script>
<style lang="postcss">
    .iam-join-group-process-wrapper {
        .loading-wrapper {
            min-height: 255px;
        }
        .join-group-process-table {
            margin-top: 16px;
            border: none;
            .process-name {
                position: relative;
                padding-left: 11px;
                line-height: 30px;
                color: #63656e;
                cursor: pointer;
            }
            .process-select-wrapper {
                background: #fff;
            }
            .group-name {
                color: #3a84ff;
                cursor: pointer;
                &:hover {
                    color: #699df4;
                }
            }
        }
    }
</style><|MERGE_RESOLUTION|>--- conflicted
+++ resolved
@@ -147,14 +147,10 @@
             curSelectName () {
                 return payload => {
                     if (this.list.length > 0 && payload.process_id !== '') {
-<<<<<<< HEAD
-                        return this.list.find(item => item.id === payload.process_id) ? this.list.find(item => item.id === payload.process_id).name : '默认审批流程'
-=======
                         if (this.list.find(item => item.id === payload.process_id)) {
                             return this.list.find(item => item.id === payload.process_id).name
                         }
                         return '默认审批流程'
->>>>>>> 9aaf091c
                     }
                     return ''
                 }
@@ -162,15 +158,11 @@
             curTitle () {
                 return payload => {
                     if (this.list.length > 0 && payload.process_id !== '') {
-<<<<<<< HEAD
-                        return this.list.find(item => item.id === payload.process_id) ? `${this.$t(`m.approvalProcess['审批节点']`)}：${this.list.find(item => item.id === payload.process_id).node_names.join(' -> ')}` : ''
-=======
                         if (this.list.find(item => item.id === payload.process_id)) {
                             return `${this.$t(`m.approvalProcess['审批节点']`)}：${this.list.find(item => item.id === payload.process_id).node_names.join(' -> ')}`
                         } else {
                             return ''
                         }
->>>>>>> 9aaf091c
                     }
                     return ''
                 }
