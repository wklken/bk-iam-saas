--- conflicted
+++ resolved
@@ -308,11 +308,7 @@
             },
 
             getIsSelect (row, index) {
-<<<<<<< HEAD
-                return row.tag === 'unchecked' && !row.need_to_update && !this.isDisabled
-=======
                 return row.tag === 'unchecked' && !row.need_to_update && !this.isDisabled;
->>>>>>> 86e698a5
             },
 
             handleRefresh () {
