<template>
    <bk-sideslider
        :is-show="isShow"
        :quick-close="true"
        :width="890"
        ext-cls="iam-add-group-perm-sideslider"
        :title="$t(`m.userGroup['添加组权限']`)"
        @update:isShow="handleCancel">
        <div slot="content" class="content-wrapper" v-bkloading="{ isLoading, opacity: 1 }">
            <section v-show="!isLoading">
                <div class="template-content-wrapper">
                    <render-search>
                        <div class="search-title">
                            {{ $t(`m.info['从权限模板选择添加']`) }}：{{ $t(`m.common['已选择']`) }}
                            <span style="color: #2dcb56;">{{ currentSelectList.length }}</span>
                            {{ $t(`m.common['条']`) }}
                        </div>
                        <div slot="right">
                            <div class="add-button">
                                <bk-button
                                    size="small"
                                    text
                                    icon="plus"
                                    theme="primary"
                                    @click="handleGoToAdd">
                                    {{ $t(`m.common['新增模板']`) }}
                                </bk-button>
                            </div>
                            <iam-search-select
                                @on-change="handleSearch"
                                :data="searchData"
                                :value="searchValue"
                                :quick-search-method="quickSearchMethod"
                                style="width: 240px; display: inline-block;" />
                            <div class="refresh-wrapper"
                                v-bk-tooltips="$t(`m.common['刷新']`)"
                                @click="handleRefresh">
                                <Icon type="refresh" />
                            </div>
                        </div>
                    </render-search>
                    <!-- eslint-disable max-len -->
                    <bk-table
                        ref="permTemplateTableRef"
                        :data="tableList"
                        size="small"
                        ext-cls="perm-template-table"
                        :outer-border="false"
                        :header-border="false"
                        :pagination="pagination"
                        data-test-id="group_table_selectPermTemplate"
                        @page-change="handlePageChange"
                        @page-limit-change="handleLimitChange"
                        @select="handlerChange"
                        v-bkloading="{ isLoading: tableLoading, opacity: 1 }">
                        <bk-table-column type="selection" align="center" :selectable="getIsSelect"></bk-table-column>
                        <bk-table-column :label="$t(`m.permTemplate['模板名']`)">
                            <template slot-scope="{ row }">
                                <bk-popover placement="top" :delay="[300, 0]" ext-cls="iam-tooltips-cls">
                                    <template>
                                        <Icon v-if="row.need_to_update" type="error-fill" class="error-icon" />
                                    </template>
                                    <div slot="content" class="iam-perm-apply-action-popover-content">
                                        该模板无法选择的原因是：分级管理员缩小了授权范围，但是没有同步删除模板里的操作，如需选择请重新编辑模板或者创建新的模板。
                                        <bk-button
                                            text
                                            :loading="editLoading"
                                            @click="handleEdit(row)">
                                            去编辑
                                        </bk-button>
                                    </div>
                                </bk-popover>
                                <span class="perm-template-name" :title="row.name" @click="handleViewTemplateDetail(row)">{{ row.name }}</span>
                            </template>
                        </bk-table-column>
                        <bk-table-column :label="$t(`m.common['所属系统']`)">
                            <template slot-scope="{ row }">
                                <span :title="row.system.name">{{ row.system.name }}</span>
                            </template>
                        </bk-table-column>
                        <bk-table-column :label="$t(`m.common['描述']`)">
                            <template slot-scope="{ row }">
                                <span :title="row.description !== '' ? row.description : ''">{{ row.description || '--' }}</span>
                            </template>
                        </bk-table-column>
                    </bk-table>
                </div>
                <div class="custom-perm-wrapper">
                    <template v-if="customPerm.length > 0">
                        <label class="title">{{ $t(`m.perm['自定义权限']`) }}</label>
                        <p class="selected-info">
                            {{ $t(`m.common['已选择']`) }}
                            {{ sysCount }}
                            {{ $t(`m.common['个']`) }}
                            {{ $t(`m.common['系统']`) }}，
                            {{ actionCount }}
                            {{ $t(`m.common['个']`) }}
                            {{ $t(`m.common['操作']`) }}
                            <bk-button style="margin-left: 5px;" text theme="primary" @click="hadleEditCustomPerm" data-test-id="group_btn_editCustomPerm">
                                {{ $t(`m.common['编辑']`) }}
                            </bk-button>
                        </p>
                    </template>
                    <template v-else>
                        {{ $t(`m.info['没有在模板中找到']`) }}，{{ $t(`m.common['也可']`) }}
                        <bk-button style="margin-left: 5px;" text theme="primary" @click="hadleAddCustomPerm" data-test-id="group_btn_addCustomPerm">
                            {{ $t(`m.info['添加自定义权限']`) }}
                        </bk-button>
                    </template>
                </div>
            </section>
        </div>
        <div slot="footer" style="padding-left: 22px;">
            <bk-button theme="primary" :disabled="isDisabled" @click="handleSubmit" data-test-id="group_btn_addGroupConfirm">{{ $t(`m.common['确定']`) }}</bk-button>
            <bk-button @click="handleCancel">{{ $t(`m.common['取消']`) }}</bk-button>
        </div>
    </bk-sideslider>
</template>

<script>
    import _ from 'lodash';
    import IamSearchSelect from '@/components/iam-search-select';
    import { leaveConfirm } from '@/common/leave-confirm';
    import { fuzzyRtxSearch } from '@/common/rtx';

    export default {
        name: '',
        components: {
            IamSearchSelect
        },
        props: {
            isShow: {
                type: Boolean,
                default: false
            },
            customPerm: {
                type: Array,
                default: () => []
            },
            template: {
                type: Array,
                default: () => []
            },
            aggregation: {
                type: Object,
                default: () => {
                    return {};
                }
            },
            authorization: {
                type: Object,
                default: () => {
                    return {};
                }
            },
            groupId: {
                type: [String, Number],
                default: ''
            }
        },
        data () {
            return {
                isLoading: false,
                tableList: [],
                tableLoading: false,
                pagination: {
                    current: 1,
                    count: 0,
                    limit: 10,
                    showSelectionCount: false
                },
                currentBackup: 1,
                searchValue: [],
                currentSelectList: [],
                searchParams: {},
                sysCount: 0,
                actionCount: 0,
                curSelectedSystem: [],
                curSelectedTemplate: [],
                tempalteDetailList: [],
                aggregationData: {},
                authorizationScope: {},
                requestQueueBySys: [],
                requestQueueByTemplate: [],
                selectLength: ''
            };
        },
        computed: {
            isDisabled () {
                return this.requestQueueBySys.length > 0 || this.requestQueueByTemplate.length > 0;
            }
        },
        watch: {
            customPerm: {
                handler (value) {
                    this.actionCount = value.length;
                    this.sysCount = [...new Set(value.map(item => item.system_id))].length;
                },
                immediate: true
            },
            aggregation: {
                handler (value) {
                    this.aggregationData = _.cloneDeep(value);
                    this.curSelectedSystem = Object.keys(this.aggregationData);
                },
                immediate: true
            },
            authorization: {
                handler (value) {
                    this.authorizationScope = _.cloneDeep(value);
                },
                immediate: true
            },
            template: {
                handler (value) {
                    this.tempalteDetailList = _.cloneDeep(value);
                    this.curSelectedTemplate = this.tempalteDetailList.map(item => item.id);
                },
                immediate: true
            },
            isShow: {
                handler (value) {
                    if (value) {
                        this.pageChangeAlertMemo = window.changeAlert;
                        window.changeAlert = 'iamSidesider';
                        this.resetData();
                        this.currentSelectList = this.template.map(item => item.id);
                        this.fetchData(false, true);
                    } else {
                        window.changeAlert = this.pageChangeAlertMemo;
                    }
                },
                immediate: true
            },
            'pagination.current' (value) {
                this.currentBackup = value;
            },
            currentSelectList: {
                handler (value) {
                    this.selectLength = value.length;
                },
                immediate: true
            }
        },
        created () {
            this.pageChangeAlertMemo = false;
            this.searchData = [
                {
                    id: 'name',
                    name: this.$t(`m.permTemplate['模板名']`),
                    default: true
                },
                {
                    id: 'system_id',
                    name: this.$t(`m.common['所属系统']`),
                    remoteMethod: this.handleRemoteSystem
                },
                {
                    id: 'creator',
                    name: this.$t(`m.grading['创建人']`),
                    remoteMethod: this.handleRemoteRtx
                },
                {
                    id: 'description',
                    name: this.$t(`m.common['描述']`),
                    disabled: true
                }
            ];
        },
        methods: {
            async fetchData (tableLoading = false, loading = false) {
                this.tableLoading = tableLoading;
                this.isLoading = loading;
                const params = {
                    ...this.searchParams,
                    limit: this.pagination.limit,
                    offset: this.pagination.limit * (this.pagination.current - 1)
                };
                if (this.groupId) {
                    params.group_id = this.groupId;
                }
                try {
                    const res = await this.$store.dispatch('permTemplate/getTemplateList', params);
                    this.pagination.count = res.data.count;
                    this.tableList.splice(0, this.tableList.length, ...(res.data.results || []));
                    this.$nextTick(() => {
                        this.tableList.forEach(item => {
                            if (this.currentSelectList.includes(item.id)) {
                                this.$refs.permTemplateTableRef.toggleRowSelection(item, true);
                            }
                        });
                    });
                } catch (e) {
                    console.error(e);
                    this.bkMessageInstance = this.$bkMessage({
                        limit: 1,
                        theme: 'error',
                        message: e.message || e.data.msg || e.statusText,
                        ellipsisLine: 2,
                        ellipsisCopy: true
                    });
                } finally {
                    this.tableLoading = false;
                    this.isLoading = false;
                }
            },

            getIsSelect (row, index) {
<<<<<<< HEAD
                return row.tag === 'unchecked' && !row.need_to_update;
=======
                return row.tag === 'unchecked' && !row.need_to_update && !this.isDisabled
>>>>>>> 95f1cf1a
            },

            handleRefresh () {
                window.changeAlert = true;
                this.pagination = Object.assign({}, {
                    current: 1,
                    count: 0,
                    limit: 10,
                    showSelectionCount: false
                });
                this.currentBackup = 1;
                this.currentSelectList = [];
                this.requestQueueBySys = [];
                this.requestQueueByTemplate = [];
                this.fetchData(true);
            },

            handleGoToAdd () {
                window.open(`${window.SITE_URL}perm-template-create`, '_blank');
            },

            resetData () {
                this.pagination = Object.assign({}, {
                    current: 1,
                    count: 0,
                    limit: 10,
                    showSelectionCount: false
                });
                this.currentBackup = 1;
                this.searchValue = [];
                this.currentSelectList = [];
                this.searchParams = {};
            },

            handleCancel () {
                if (this.selectLength !== 0) {
                    let cancelHandler = Promise.resolve();
                    if (window.changeAlert) {
                        cancelHandler = leaveConfirm();
                    }
                    cancelHandler.then(() => {
                        this.$emit('update:isShow', false);
                        this.resetData();
                    }, _ => _);
                } else {
                    this.$emit('update:isShow', false);
                }
            },

            handleSubmit () {
                this.$emit('update:isShow', false);
                this.$emit('on-submit', this.tempalteDetailList, this.aggregationData, this.authorizationScope);
            },

            hadleAddCustomPerm () {
                window.changeAlert = true;
                this.$emit('on-add-custom');
            },

            hadleEditCustomPerm () {
                window.changeAlert = true;
                this.$emit('on-edit-custom');
            },

            handleViewTemplateDetail (payload) {
                this.$emit('on-view', payload);
            },

            handleRemoteRtx (value) {
                return fuzzyRtxSearch(value)
                    .then(data => {
                        return data.results;
                    });
            },

            handleRemoteSystem (value) {
                return this.$store.dispatch('system/getSystems')
                    .then(({ data }) => {
                        return data.map(({ id, name }) => ({ id, name })).filter(item => item.name.indexOf(value) > -1);
                    });
            },

            handlePageChange (page) {
                if (this.currentBackup === page) {
                    return;
                }
                window.changeAlert = true;
                this.pagination.current = page;
                this.fetchData(true);
            },

            handleLimitChange (currentLimit, prevLimit) {
                window.changeAlert = true;
                this.pagination.limit = currentLimit;
                this.pagination.current = 1;
                this.fetchData(true);
            },

            handlerChange (selection, row) {
                window.changeAlert = true;
                const checked = selection.length >= this.currentSelectList.length;
                this.currentSelectList = [...selection.map(item => item.id)];
                if (checked) {
                    if (!this.curSelectedSystem.includes(row.system.id)) {
                        this.curSelectedSystem.push(row.system.id);
                        this.requestQueueBySys = ['aggregation', 'authorization'];
                        this.fetchAggregationAction(row.system.id);
                        this.fetchAuthorizationScopeActions(row.system.id);
                    }
                    if (!this.curSelectedTemplate.includes(row.id)) {
                        this.curSelectedTemplate.push(row.id);
                        this.requestQueueByTemplate = ['templateDetail'];
                        this.fetchTemplateDetail(row.id);
                    }
                } else {
                    this.curSelectedSystem = this.curSelectedSystem.filter(item => item !== row.system.id);
                    this.curSelectedTemplate = this.curSelectedTemplate.filter(item => item !== row.id);

                    this.tempalteDetailList = this.tempalteDetailList.filter(item => item.id !== row.id);
                    delete this.aggregationData[row.id];
                    delete this.authorizationScope[row.id];
                }

                const selected = this.tempalteDetailList.map(item => item.id);
                this.currentSelectList.push(...selected);
                this.currentSelectList = [...new Set(this.currentSelectList)];
            },

            async fetchAuthorizationScopeActions (id) {
                try {
                    const res = await this.$store.dispatch(
                        'permTemplate/getAuthorizationScopeActions',
                        { systemId: id }
                    );
                    this.authorizationScope[id] = res.data.filter(item => item.id !== '*');
                } catch (e) {
                    console.error(e);
                    this.bkMessageInstance = this.$bkMessage({
                        limit: 1,
                        theme: 'error',
                        message: e.message || e.data.msg || e.statusText,
                        ellipsisLine: 2,
                        ellipsisCopy: true
                    });
                } finally {
                    this.requestQueueBySys.shift();
                }
            },

            async fetchTemplateDetail (id) {
                try {
                    const res = await this.$store.dispatch('permTemplate/getTemplateDetail', { id, grouping: false });
                    this.tempalteDetailList.push(res.data);
                } catch (e) {
                    console.error(e);
                    this.bkMessageInstance = this.$bkMessage({
                        limit: 1,
                        theme: 'error',
                        message: e.message || e.data.msg || e.statusText,
                        ellipsisLine: 2,
                        ellipsisCopy: true
                    });
                } finally {
                    this.requestQueueByTemplate.shift();
                }
            },

            async fetchAggregationAction (id) {
                try {
                    const res = await this.$store.dispatch('aggregate/getAggregateAction', { system_ids: id });
                    this.aggregationData[id] = res.data.aggregations;
                } catch (e) {
                    console.error(e);
                    this.bkMessageInstance = this.$bkMessage({
                        limit: 1,
                        theme: 'error',
                        message: e.message || e.data.msg || e.statusText,
                        ellipsisLine: 2,
                        ellipsisCopy: true
                    });
                } finally {
                    this.requestQueueBySys.shift();
                }
            },

            handleSearch (payload, result) {
                window.changeAlert = true;
                this.searchParams = payload;
                this.searchList = result;
                this.resetPagination();
                this.fetchData(true);
            },

            resetPagination () {
                this.pagination = Object.assign({}, {
                    limit: 10,
                    current: 1,
                    count: 0
                });
            },

            quickSearchMethod (value) {
                window.changeAlert = true;
                return {
                    name: this.$t(`m.common['关键字']`),
                    id: 'keyword',
                    values: [value]
                };
            },

            handleSliderClose () {
                this.$emit('update:isShow', false);
                this.$emit('animation-end');
            },

            handleEdit (data) {
                window.localStorage.setItem('iam-header-title-cache', `${this.$t(`m.nav['编辑权限模板']`)}(${data.name})`);
                this.$router.push({
                    name: 'permTemplateEdit',
                    params: { id: data.id, systemId: data.system.id }
                });
            }
        }
    };
</script>

<style lang="postcss">
    .iam-add-group-perm-sideslider {
        z-index: 2503;
        .content-wrapper {
            position: relative;
            padding: 13px 22px;
            height: calc(100vh - 61px)
        }
        .template-content-wrapper {
            border-bottom: 1px solid #dcdee5;
        }
        .search-title {
            line-height: 32px;
            font-size: 14px;
        }
        .perm-template-table {
            margin-top: 8px;
            border: none;
            .perm-template-name {
                color: #3a84ff;
                cursor: pointer;
                &:hover {
                    color: #699df4;
                }
            }
            .bk-table-header-wrapper {
                .bk-table-column-selection {
                    .cell {
                        visibility: hidden !important;
                    }
                }
            }
        }
        .custom-perm-wrapper {
            line-height: 42px;
            font-size: 14px;
            .title {
                color: #313238;
            }
            .title,
            .selected-info {
                line-height: 1;
            }
        }
        .add-button {
            display: inline-block;
            vertical-align: top;
            line-height: 30px;
            button {
                padding: 0;
                .left-icon {
                    top: -1px;
                    margin-right: 0;
                }
            }
        }
        .refresh-wrapper {
            width: 32px;
            height: 32px;
            display: inline-block;
            vertical-align: top;
            line-height: 28px;
            border: 1px solid #c4c6cc;
            text-align: center;
            cursor: pointer;
            &:hover {
                border-color: #3a84ff;
                color: #3a84ff;
            }
        }
        .error-icon {
            font-size: 14px;
            color: #ffb400;
            position: absolute;
            left: -15px;
            top: -11px;
        }
    }
</style><|MERGE_RESOLUTION|>--- conflicted
+++ resolved
@@ -306,11 +306,7 @@
             },
 
             getIsSelect (row, index) {
-<<<<<<< HEAD
-                return row.tag === 'unchecked' && !row.need_to_update;
-=======
-                return row.tag === 'unchecked' && !row.need_to_update && !this.isDisabled
->>>>>>> 95f1cf1a
+                return row.tag === 'unchecked' && !row.need_to_update && !this.isDisabled;
             },
 
             handleRefresh () {
