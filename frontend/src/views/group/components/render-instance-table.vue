<template>
    <div class="template-resource-instance-table-wrapper"
        v-bkloading="{ isLoading, opacity: 1 }">
        <bk-table
            v-if="!isLoading"
            :data="tableList"
            :ext-cls="!isEdit ? 'is-detail-view' : ''"
            border
            :cell-class-name="getCellClass"
            :span-method="handleSpanMethod"
            @row-mouse-enter="handleRowMouseEnter"
            @row-mouse-leave="handleRowMouseLeave">
            <!-- eslint-disable max-len -->
            <bk-table-column :resizable="false" :label="$t(`m.common['模板名称']`)" width="180" v-if="isCreateMode">
                <template slot-scope="{ row }">
                    <span>{{ !!row.isAggregate ? row.actions[0].detail.name || row.actions[0].displayName : row.displayName }}</span>
                </template>
            </bk-table-column>
            <bk-table-column :resizable="false" :label="$t(`m.common['操作']`)" width="180">
                <template slot-scope="{ row }">
                    <div v-if="!!row.isAggregate" style="padding: 10px 0;">
                        <span class="action-name" :title="row.name">{{ row.name }}</span>
                    </div>
                    <div v-else>
                        <span class="action-name" :title="row.name">{{ row.name }}</span>
                    </div>
                </template>
            </bk-table-column>
            <bk-table-column :resizable="false" :label="$t(`m.common['所属系统']`)" width="180" v-if="isCreateMode">
                <template slot-scope="{ row }">
                    <span>{{ !!row.isAggregate ? row.system_name : row.detail.system.name }}</span>
                </template>
            </bk-table-column>
            <bk-table-column :resizable="false" :label="$t(`m.common['资源实例']`)" min-width="450">
                <template slot-scope="{ row, $index }">
                    <template v-if="!isEdit">
                        <template v-if="!row.isEmpty">
                            <div v-for="_ in row.resource_groups" :key="_.id">
                                <p class="related-resource-item"
                                    v-for="item in _.related_resource_types"
                                    :key="item.type">
                                    <render-resource-popover
                                        :key="item.type"
                                        :data="item.condition"
                                        :value="`${item.name}：${item.value}`"
                                        :max-width="380"
                                        @on-view="handleViewResource(row)" />
                                </p>
                            </div>
                        </template>
                        <template v-else>
                            {{ $t(`m.common['无需关联实例']`) }}
                        </template>
                        <Icon
                            type="detail-new"
                            class="view-icon"
                            :title="$t(`m.common['详情']`)"
                            v-if="isShowView(row)"
                            @click.stop="handleViewResource(row)" />
                        <template v-if="!isUserGroupDetail ? false : true && row.showDelete">
                            <Icon class="remove-icon" type="close-small" @click.stop="toHandleDelete(row)" />
                        </template>
                    </template>
                    <template v-else>
                        <div class="relation-content-wrapper" v-if="!!row.isAggregate">
<<<<<<< HEAD
                            <!-- <label class="resource-type-name">{{ row.aggregateResourceType[0].name }}</label> -->
                            <div class="bk-button-group tab-button">
                                <bk-button v-for="(item, index) in row.aggregateResourceType"
                                    :key="item.id" @click="selectResourceType(index)"
                                    :class="selectedIndex === index ? 'is-selected' : ''" size="small">{{item.name}}</bk-button>
=======
                            <label class="resource-type-name" v-if="row.aggregateResourceType.length === 1">{{ row.aggregateResourceType[0].name }}</label>
                            <div class="bk-button-group tab-button" v-else>
                                <bk-button v-for="(item, index) in row.aggregateResourceType"
                                    :key="item.id" @click="selectResourceType(row, index)"
                                    :class="row.selectedIndex === index ? 'is-selected' : ''" size="small">{{item.name}}
                                    <span v-if="row.instancesDisplayData[item.id] && row.instancesDisplayData[item.id].length">({{row.instancesDisplayData[item.id].length}})</span>
                                </bk-button>
>>>>>>> 162ba2dd
                            </div>
                            <render-condition
                                :ref="`condition_${$index}_aggregateRef`"
                                :value="row.value"
                                :is-empty="row.empty"
                                :can-view="false"
                                :can-paste="row.canPaste"
                                :is-error="row.isError"
                                @on-mouseover="handlerAggregateConditionMouseover(row)"
                                @on-mouseleave="handlerAggregateConditionMouseleave(row)"
                                @on-copy="handlerAggregateOnCopy(row, $index)"
                                @on-paste="handlerAggregateOnPaste(row)"
                                @on-batch-paste="handlerAggregateOnBatchPaste(row, $index)"
                                @on-click="showAggregateResourceInstance(row, $index)" />
                            <p class="error-tips" v-if="isShowErrorTips">{{ $t(`m.info['请选择资源实例']`) }}</p>
                        </div>
                        <div class="relation-content-wrapper" v-else>
                            <template v-if="!row.isEmpty">
                                <div v-for="(_, groIndex) in row.resource_groups" :key="_.id">
                                    <div class="relation-content-item"
                                        v-for="(content, contentIndex) in _.related_resource_types"
                                        :key="contentIndex">
                                        <div class="content-name">
                                            {{ content.name }}
                                            <template v-if="row.isShowRelatedText && _.id">
                                                <div style="display: inline-block; color: #979ba5;">
                                                    ({{ $t(`m.info['已帮您自动勾选依赖操作需要的实例']`) }})
                                                </div>
                                            </template>
                                        </div>
                                        <div class="content">
                                            <render-condition
                                                data-test-id="group_input_resourceInstanceCondition"
                                                :ref="`condition_${$index}_${contentIndex}_ref`"
                                                :value="content.value"
                                                :is-empty="content.empty"
                                                :can-view="row.canView"
                                                :params="curCopyParams"
                                                :can-paste="content.canPaste"
                                                :is-error="content.isError"
                                                @on-mouseover="handlerConditionMouseover(content)"
                                                @on-mouseleave="handlerConditionMouseleave(content)"
                                                @on-view="handlerOnView(row, content, contentIndex, groIndex)"
                                                @on-restore="handlerOnRestore(content)"
                                                @on-copy="handlerOnCopy(content, $index, contentIndex, row)"
                                                @on-paste="handlerOnPaste(...arguments, content, $index, contentIndex)"
                                                @on-batch-paste="handlerOnBatchPaste(...arguments, content, $index, contentIndex)"
                                                @on-click="showResourceInstance(row, $index, content, contentIndex, groIndex)" />
                                            <p class="error-tips" v-if="isShowErrorTips">{{ $t(`m.info['请选择资源实例']`) }}</p>
                                        </div>
                                    </div>
                                </div>
                            </template>
                            <template v-else>
                                {{ $t(`m.common['无需关联实例']`) }}
                            </template>
                        </div>
                        <!-- <div class="remove-icon">
                            <Icon type="close-small" />
                        </div> -->
                    </template>
                </template>
            </bk-table-column>
        </bk-table>
        <bk-sideslider
            :is-show="isShowResourceInstanceSideslider"
            :title="resourceInstanceSidesliderTitle"
            :width="720"
            quick-close
            transfer
            :ext-cls="'relate-instance-sideslider'"
            @update:isShow="handleResourceCancel">
            <div slot="content" class="sideslider-content">
                <render-resource
                    ref="renderResourceRef"
                    :data="condition"
                    :original-data="originalCondition"
                    :flag="curFlag"
                    :selection-mode="curSelectionMode"
                    :disabled="curDisabled"
                    :params="params"
                    :res-index="curResIndex"
                    :cur-scope-action="curScopeAction"
                    @on-limit-change="handleLimitChange"
                    @on-init="handleOnInit" />
            </div>
            <div slot="footer" style="margin-left: 25px;">
                <bk-button theme="primary" :disabled="disabled" :loading="sliderLoading" @click="handleResourceSumit"
                    data-test-id="group_btn_resourceInstanceSubmit">
                    {{ $t(`m.common['保存']`) }}
                </bk-button>
                <bk-button style="margin-left: 10px;" :disabled="disabled" v-if="isShowPreview" @click="handleResourcePreview">{{ $t(`m.common['预览']`) }}</bk-button>
                <bk-button style="margin-left: 10px;" :disabled="disabled" @click="handleResourceCancel">{{ $t(`m.common['取消']`) }}</bk-button>
            </div>
        </bk-sideslider>

        <preview-resource-dialog
            :show="isShowPreviewDialog"
            :title="previewDialogTitle"
            :params="previewResourceParams"
            @on-after-leave="handlePreviewDialogClose" />

        <render-aggregate-sideslider
            :show.sync="isShowAggregateSideslider"
            :params="aggregateResourceParams"
            :value="aggregateValue"
            :default-list="defaultSelectList"
            @on-selected="handlerSelectAggregateRes" />

        <bk-sideslider
            :is-show.sync="isShowSideslider"
            :title="sidesliderTitle"
            :width="sliderWidth"
            :quick-close="true"
            @animation-end="handleAnimationEnd">
            <div slot="content">
                <component :is="'RenderDetail'" :data="previewData" />
            </div>
        </bk-sideslider>
        <bk-dialog
            ext-cls="comfirmDialog"
            v-model="isShowDeleteDialog"
            :close-icon="showIcon"
            :footer-position="footerPosition"
            @confirm="handleDelete">
            <h3 style="text-align:center">{{ $t(`m.common['是否删除该自定义权限']`) }}</h3>
        </bk-dialog>
    </div>
</template>

<script>
    import _ from 'lodash';
    import { mapGetters } from 'vuex';
    import Condition from '@/model/condition';
    import GroupPolicy from '@/model/group-policy';
    import RenderAggregateSideslider from '@/components/choose-ip/sideslider';
    import { leaveConfirm } from '@/common/leave-confirm';
    import { CUSTOM_PERM_TEMPLATE_ID, PERMANENT_TIMESTAMP } from '@/common/constants';
    import RenderResource from './render-resource';
    import RenderCondition from './render-condition';
    import PreviewResourceDialog from './preview-resource-dialog';
    import RenderResourcePopover from '@/components/iam-view-resource-popover';
    import RenderDetail from '../common/render-detail';
    // import store from '@/store'
    export default {
        name: 'resource-instance-table',
        components: {
            RenderAggregateSideslider,
            RenderResource,
            RenderCondition,
            PreviewResourceDialog,
            RenderResourcePopover,
            RenderDetail
        },
        props: {
            list: {
                type: Array,
                default: () => []
            },
            originalList: {
                type: Array,
                default: () => []
            },
            remoteAction: {
                type: Array,
                default: () => []
            },
            systemId: {
                type: String,
                default: ''
            },
            templateId: {
                type: [String, Number],
                default: ''
            },
            isEdit: {
                type: Boolean,
                default: false
            },
            // create，detail
            mode: {
                type: String,
                default: 'create'
            },
            isCustom: {
                type: Boolean,
                default: false
            },
            // type: action，view
            type: {
                type: String,
                default: 'action'
            },
            groupId: {
                type: String,
                default: ''
            },
            authorization: {
                type: Object,
                default: () => {
                    return {};
                }
            },
            isShowErrorTips: {
                type: Boolean,
                default: false
            },
            isAllExpanded: {
                type: Boolean,
                default: false
            },
            isGroup: {
                type: Boolean,
                default: false
            }
        },
        data () {
            return {
                tableList: [],
                isShowResourceInstanceSideslider: false,
                resourceInstanceSidesliderTitle: '',
                // 查询参数
                params: {},
                disabled: false,
                curIndex: -1,
                curResIndex: -1,
                curGroupIndex: -1,
                isShowPreviewDialog: false,
                previewDialogTitle: '',
                previewResourceParams: {},
                curCopyData: ['none'],
                curCopyType: '',
                curId: '',
                isLoading: false,
                curScopeAction: {},
                isShowAggregateSideslider: false,
                aggregateResourceParams: {},
                aggregateIndex: -1,
                aggregateValue: [],
                // 当前复制的数据形态: normal: 普通; aggregate: 聚合后
                curCopyMode: 'normal',
                curAggregateResourceType: {},
                defaultSelectList: [],
                sidesliderTitle: '',
                isShowSideslider: false,
                previewData: [],
                curCopyParams: {},
                sliderLoading: false,
                isShowDeleteDialog: false,
                showIcon: false,
                footerPosition: 'center',
                newRow: '',
                role: '',
<<<<<<< HEAD
                selectedIndex: 0
=======
                selectedIndex: 0,
                instanceKey: '',
                curCopyDataId: ''
>>>>>>> 162ba2dd
            };
        },
        computed: {
            ...mapGetters(['user']),
            sliderWidth () {
                return this.mode === 'detail' ? 890 : 725;
            },
            condition () {
                if (this.curIndex === -1 || this.curResIndex === -1 || this.curGroupIndex === -1) {
                    return [];
                }
                const curData = this.tableList[this.curIndex].resource_groups[this.curGroupIndex]
                    .related_resource_types[this.curResIndex];
                if (!curData) {
                    return [];
                }
                return _.cloneDeep(curData.condition);
            },
            originalCondition () {
                if (this.curIndex === -1
                    || this.curResIndex === -1
                    || this.curGroupIndex === -1
                    || this.originalList.length < 1) {
                    return [];
                }
                const curId = this.tableList[this.curIndex].id;
                const curType = this.tableList[this.curIndex].resource_groups[this.curGroupIndex]
                    .related_resource_types[this.curResIndex].type;
                if (!this.originalList.some(item => item.id === curId)) {
                    return [];
                }
                const curResTypeData = this.originalList.find(item => item.id === curId);
                if (!curResTypeData.resource_groups[this.curGroupIndex]
                    .related_resource_types.some(item => item.type === curType)) {
                    return [];
                }
                const curData = (curResTypeData.resource_groups[this.curGroupIndex]
                    .related_resource_types || []).find(item => item.type === curType);
                if (!curData) {
                    return [];
                }
                return _.cloneDeep(curData.condition);
            },
            curDisabled () {
                if (this.curIndex === -1 || this.curResIndex === -1 || this.curGroupIndex === -1) {
                    return false;
                }
                const curData = this.tableList[this.curIndex].resource_groups[this.curGroupIndex]
                    .related_resource_types[this.curResIndex];
                return curData.isDefaultLimit;
            },
            curFlag () {
                if (this.curIndex === -1 || this.curResIndex === -1 || this.curGroupIndex === -1) {
                    return 'add';
                }
                const curData = this.tableList[this.curIndex].resource_groups[this.curGroupIndex]
                    .related_resource_types[this.curResIndex];
                return curData.flag;
            },
            curSelectionMode () {
                if (this.curIndex === -1 || this.curResIndex === -1 || this.curGroupIndex === -1) {
                    return 'all';
                }
                const curData = this.tableList[this.curIndex].resource_groups[this.curGroupIndex]
                    .related_resource_types[this.curResIndex];
                return curData.selectionMode;
            },
            isShowPreview () {
                if (this.curIndex === -1) {
                    return false;
                }
                return this.tableList[this.curIndex].policy_id !== '';
            },
            isShowView () {
                return (payload) => {
                    return !payload.isEmpty;
                };
            },
            isCreateMode () {
                return this.mode === 'create';
            },
            isUserGroupDetail () {
                return this.$route.name === 'userGroupDetail';
            }
        },
        watch: {
            list: {
                handler (value) {
                    this.tableList.splice(0, this.tableList.length, ...value);
                },
                immediate: true
            },
            systemId: {
                handler (value) {
                    if (value !== '') {
                        this.curCopyType = '';
                        this.curCopyData = ['none'];
                        this.curIndex = -1;
                        this.curResIndex = -1;
                        this.curGroupIndex = -1;
                        this.aggregateResourceParams = {};
                        this.aggregateIndex = -1;
                        this.aggregateValue = [];
                        this.curCopyMode = 'normal';
                        this.curAggregateResourceType = {};
                        this.defaultSelectList = [];
                    }
                },
                immediate: true
            }
            // tableList: {
            //     handler (newVal, oldVal) {
            //         debugger
            //     },
            //     deep: true
            // }
        },
        methods: {
            handleSpanMethod ({ row, column, rowIndex, columnIndex }) {
                if (this.isCreateMode) {
                    if (columnIndex === 0) {
                        const rowsCount = this.tableList.filter(item => item.detail.id === row.detail.id).length;
                        const firstIndex = this.tableList.findIndex(item => item.detail.id === row.detail.id);
                        const endIndex = firstIndex + rowsCount - 1;
                        if (rowIndex === firstIndex) {
                            return {
                                rowspan: rowsCount,
                                colspan: 1
                            };
                        } else {
                            if (rowIndex <= endIndex) {
                                return {
                                    rowspan: 0,
                                    colspan: 0
                                };
                            }
                        }
                    }
                } else {
                    return {
                        rowspan: 1,
                        colspan: 1
                    };
                }
            },
            handlerSelectAggregateRes (payload) {
                // debugger
                window.changeDialog = true;
                const instances = payload.map(item => {
                    return {
                        id: item.id,
                        name: item.display_name
                    };
                });
                this.tableList[this.aggregateIndex].isError = false;
<<<<<<< HEAD
=======
                this.selectedIndex = this.tableList[this.aggregateIndex].selectedIndex;
>>>>>>> 162ba2dd
                const instanceKey = this.tableList[this.aggregateIndex].aggregateResourceType[this.selectedIndex].id;
                const instancesDisplayData = _.cloneDeep(this.tableList[this.aggregateIndex].instancesDisplayData);
                this.tableList[this.aggregateIndex].instancesDisplayData = {
                    ...instancesDisplayData,
                    [instanceKey]: instances
                };
                this.tableList[this.aggregateIndex].instances = [];

                for (const key in this.tableList[this.aggregateIndex].instancesDisplayData) {
                    // eslint-disable-next-line max-len
                    this.tableList[this.aggregateIndex].instances.push(...this.tableList[this.aggregateIndex].instancesDisplayData[key]);
                }
                this.$emit('on-select', this.tableList[this.aggregateIndex]);
            },
            handleRowMouseEnter (index, event, row) {
                if (this.mode === 'detail' && !this.isEdit && this.isCustom && this.type !== 'view') {
                    this.$set(row, 'showDelete', true);
                }
            },
            handleRowMouseLeave (index, event, row) {
                if (this.mode === 'detail' && !this.isEdit && this.isCustom && this.type !== 'view') {
                    this.$set(row, 'showDelete', false);
                }
            },
            toHandleDelete (row) {
                this.isShowDeleteDialog = true;
                this.newRow = row;
            },
            handleDelete () {
                this.$emit('on-delete', this.newRow);
            },
            handleViewResource (payload) {
                this.curId = payload.id;
                const params = [];
                if (payload.resource_groups.length > 0) {
                    payload.resource_groups.forEach(groupItem => {
                        if (groupItem.related_resource_types.length > 0) {
                            groupItem.related_resource_types.forEach(item => {
                                const { name, type, condition } = item;
                                params.push({
                                    name: type,
                                    label: `${name} ${this.$t(`m.common['实例']`)}`,
                                    tabType: 'resource',
                                    data: condition
                                });
                            });
                        }
                    });
                }
                this.previewData = _.cloneDeep(params);
                this.sidesliderTitle = `${this.$t(`m.common['操作']`)}【${payload.name}】${this.$t(`m.common['的资源实例']`)}`;
                this.isShowSideslider = true;
            },
            handleAnimationEnd () {
                this.sidesliderTitle = '';
                this.previewData = [];
                this.curId = '';
            },
            handlerAggregateConditionMouseover (payload) {
                if (this.curCopyData[0] === 'none') {
                    return;
                }
                if (this.curCopyKey === `${payload.aggregateResourceType.system_id}${payload.aggregateResourceType.id}`) {
                    payload.canPaste = true;
                }
            },
            getScopeActionResource (payload, id, systemId) {
                const scopeAction = this.authorization[systemId];
                const actions = scopeAction.filter(item => payload.map(_ => _.id).includes(item.id));
                const conditions = actions.map(
                    item => item.resource_groups[0].related_resource_types[0].condition
                ).filter(_ => _.length > 0);
                if (conditions.length < 1) {
                    return [];
                }

                const instances = actions.map(item => {
                    const instancesItem = item.resource_groups[0].related_resource_types[0].condition[0]
                        && item.resource_groups[0].related_resource_types[0].condition[0].instances;
                    return (instancesItem && instancesItem.filter(e => e.type === id)) || [];
                });
                const tempData = [];
                const resources = instances.map(item => item[0]
                    && item[0].path).map(item => item && item.map(v => v.map(_ => _.id)));
                const resourceList = instances
                    .map(item => item[0] && item[0].path)
                    .map(item => item && item.map(v => v.map(({ id, name }) => ({ id, name }))))
                    .flat(2);
                resources.forEach(item => {
                    item && item.forEach(subItem => {
                        if (resources.every(v => v && v.some(vItem => vItem[0] === subItem[0]))) {
                            tempData.push(subItem[0]);
                        }
                    });
                });
                if (instances.length !== actions.length) {
                    return [];
                }
                const curResource = [...new Set(tempData)];
                const isEqual = curResource.length > 0;
                if (isEqual) {
                    const curResourceList = [];
                    resourceList.forEach(item => {
                        if (!curResourceList.find(subItem => subItem.id === item.id)) {
                            curResourceList.push({
                                id: item.id,
                                display_name: item.name
                            });
                        }
                    });
                    return curResourceList.filter(item => curResource.includes(item.id));
                }
                return [];
            },
            handlerAggregateConditionMouseleave (payload) {
                payload.canPaste = false;
            },
            handlerAggregateOnCopy (payload, index) {
                this.instanceKey = payload.aggregateResourceType[payload.selectedIndex].id;
                window.changeDialog = true;
                this.curCopyKey = `${payload.aggregateResourceType[payload.selectedIndex].system_id}${payload.aggregateResourceType[payload.selectedIndex].id}`;
                this.curAggregateResourceType = payload.aggregateResourceType[payload.selectedIndex];
                this.curCopyData = _.cloneDeep(payload.instancesDisplayData[this.instanceKey]);
                this.curCopyDataId = payload.aggregationId;
                this.curCopyMode = 'aggregate';
                this.showMessage(this.$t(`m.info['实例复制']`));
                this.$refs[`condition_${index}_aggregateRef`] && this.$refs[`condition_${index}_aggregateRef`].setImmediatelyShow(true);
            },
            handlerAggregateOnPaste (payload) {
                let tempInstances = [];
                if (this.curCopyMode === 'aggregate') {
                    tempInstances = this.curCopyData;
                } else {
                    if (this.curCopyData[0] !== 'none') {
                        const instances = this.curCopyData.map(item => item.instance);
                        const instanceData = instances[0][0];
                        tempInstances = instanceData.path.map(pathItem => {
                            return {
                                id: pathItem[0].id,
                                name: pathItem[0].name
                            };
                        });
                    }
                }
                if (tempInstances.length < 1) {
                    return;
                }
                payload.instances = _.cloneDeep(tempInstances);
                payload.isError = false;
                this.showMessage(this.$t(`m.info['粘贴成功']`));
                this.$emit('on-select', payload);
            },
            handlerAggregateOnBatchPaste (payload, index) {
                let tempCurData = ['none'];
                let tempArrgegateData = [];
                if (this.curCopyMode === 'normal') {
                    if (this.curCopyData[0] !== 'none') {
                        tempCurData = this.curCopyData.map(item => {
                            delete item.id;
                            return item;
                        });
                        const instances = this.curCopyData.map(item => item.instance);
                        const instanceData = instances[0][0];
                        tempArrgegateData = instanceData.path.map(pathItem => {
                            return {
                                id: pathItem[0].id,
                                name: pathItem[0].name
                            };
                        });
                    }
                } else {
                    tempArrgegateData = this.curCopyData;
                    const instances = (() => {
                        const arr = [];
                        const { id, name, system_id } = this.curAggregateResourceType;
                        this.curCopyData && this.curCopyData.forEach(v => {
                            const curItem = arr.find(_ => _.type === id);
                            if (curItem) {
                                curItem.path.push([{
                                    id: v.id,
                                    name: v.name,
                                    system_id,
                                    type: id,
                                    type_name: name
                                }]);
                            } else {
                                arr.push({
                                    name,
                                    type: id,
                                    path: [[{
                                        id: v.id,
                                        name: v.name,
                                        system_id,
                                        type: id,
                                        type_name: name
                                    }]]
                                });
                            }
                        });
                        return arr;
                    })();
                    if (instances.length > 0) {
                        tempCurData = [new Condition({ instances }, '', 'add')];
                    }
                }
                this.tableList.forEach(item => {
                    if (!item.isAggregate) {
                        item.resource_groups.forEach(groupItem => {
                            groupItem.related_resource_types
                                && groupItem.related_resource_types.forEach((subItem, subItemIndex) => {
                                    if (`${subItem.system_id}${subItem.type}` === this.curCopyKey) {
                                        subItem.condition = _.cloneDeep(tempCurData);
                                        subItem.isError = false;
                                        this.$emit('on-resource-select', index, subItemIndex, subItem.condition);
                                    }
                                });
                        });
                    } else {
                        item.aggregateResourceType.forEach(aggregateResourceItem => {
                            if (`${aggregateResourceItem.system_id}${aggregateResourceItem.id}` === this.curCopyKey && this.curCopyDataId !== item.aggregationId) {
                                if (Object.keys(item.instancesDisplayData).length) {
                                    item.instancesDisplayData[this.instanceKey] = _.cloneDeep(tempArrgegateData);
                                    item.instances = this.setInstanceData(item.instancesDisplayData);
                                } else {
                                    item.instances = _.cloneDeep(tempArrgegateData);
                                    this.setInstancesDisplayData(item);
                                }
                            }
                        });
                        item.isError = false;
                        this.$emit('on-select', item);
                        // if (`${item.aggregateResourceType.system_id}${item.aggregateResourceType.id}` === this.curCopyKey) {
                        //     item.instances = _.cloneDeep(tempArrgegateData);
                        //     item.isError = false;
                        //     this.$emit('on-select', item);
                        // }
                    }
                });
                payload.isError = false;
                this.curCopyData = ['none'];
                this.$refs[`condition_${index}_aggregateRef`] && this.$refs[`condition_${index}_aggregateRef`].setImmediatelyShow(false);
                this.showMessage(this.$t(`m.info['批量粘贴成功']`));
            },

            // 设置instances
            setInstanceData (data) {
                return Object.keys(data).reduce((p, v) => {
                    p.push(...data[v]);
                    return p;
                }, []);
            },

            // 设置InstancesDisplayData
            setInstancesDisplayData (data) {
                data.instancesDisplayData = data.instances.reduce((p, v) => {
                    if (!p[this.instanceKey]) {
                        p[this.instanceKey] = [];
                    }
                    p[this.instanceKey].push({
                        id: v.id,
                        name: v.name
                    });
                    return p;
                }, {});
            },

            // 设置正常粘贴InstancesDisplayData
            setNomalInstancesDisplayData (data, key) {
                this.selectedIndex = data.aggregateResourceType.findIndex(e => e.id === key);
                const defaultSelectList = this.getScopeActionResource(
                    data.actions,
                    key,
                    data.system_id
                ).map(e => e.id);
                if (!defaultSelectList.length) return;
                data.instancesDisplayData[key] = [];
                data.instances.forEach(e => {
                    if (defaultSelectList.includes(e.id)) {
                        data.instancesDisplayData[key].push(
                            {
                                id: e.id,
                                name: e.name
                            }
                        );
                    }
                });
            },

            showAggregateResourceInstance (data, index) {
                this.selectedIndex = data.selectedIndex;
                window.changeDialog = true;
<<<<<<< HEAD
                this.aggregateResourceParams = _.cloneDeep(data.aggregateResourceType[this.selectedIndex]);
                this.aggregateIndex = index;
                const instanceKey = data.aggregateResourceType[this.selectedIndex].id;
=======
                this.aggregateResourceParams = _.cloneDeep(data.aggregateResourceType[data.selectedIndex]);
                this.aggregateIndex = index;
                const instanceKey = data.aggregateResourceType[data.selectedIndex].id;
                this.instanceKey = instanceKey;
>>>>>>> 162ba2dd
                if (!data.instancesDisplayData[instanceKey]) data.instancesDisplayData[instanceKey] = [];
                this.aggregateValue = _.cloneDeep(data.instancesDisplayData[instanceKey].map(item => {
                    return {
                        id: item.id,
                        display_name: item.name
                    };
                }));
                this.defaultSelectList = this.getScopeActionResource(
                    data.actions,
                    data.aggregateResourceType[data.selectedIndex].id,
                    data.system_id
                );
                this.isShowAggregateSideslider = true;
            },
            showMessage (payload) {
                this.bkMessageInstance = this.$bkMessage({
                    limit: 1,
                    theme: 'success',
                    message: payload
                });
            },
            getCellClass ({ row, column, rowIndex, columnIndex }) {
                let judgeIndex = columnIndex;
                if (this.isCreateMode) {
                    judgeIndex = 3;
                } else {
                    judgeIndex = 1;
                }
                if (columnIndex === judgeIndex) {
                    return 'iam-perm-table-cell-cls';
                }
                return '';
            },
            handleLimitChange () {
                window.changeDialog = true;
                const curData = this.tableList[this.curIndex].resource_groups[this.curGroupIndex]
                    .related_resource_types[this.curResIndex];
                curData.isChange = true;
            },
            handleOnInit (payload) {
                this.disabled = !payload;
            },
            showResourceInstance (data, index, resItem, resIndex, groupIndex) {
                window.changeDialog = true;
                this.params = {
                    system_id: this.systemId,
                    action_id: data.id,
                    resource_type_system: resItem.system_id,
                    resource_type_id: resItem.type
                };
                if (this.isCreateMode) {
                    this.params.system_id = data.detail.system.id;
                }
                const scopeAction = this.authorization[this.params.system_id] || [];
                this.curScopeAction = _.cloneDeep(scopeAction.find(item => item.id === data.id));
                this.curIndex = index;
                this.curResIndex = resIndex;
                this.curGroupIndex = groupIndex;
                this.resourceInstanceSidesliderTitle = `${this.$t(`m.common['关联操作']`)}【${data.name}】${this.$t(`m.common['的资源实例']`)}`;
                window.changeAlert = 'iamSidesider';
                this.isShowResourceInstanceSideslider = true;
            },
            // 请求资源实例数据
            async handleMainActionSubmit (payload, relatedActions) {
                // debugger
                const curPayload = _.cloneDeep(payload);
                this.sliderLoading = true;
                curPayload.forEach(item => {
                    item.instances = item.instance || [];
                    item.attributes = item.attribute || [];
                    delete item.instance;
                    delete item.attribute;
                });
                const curData = _.cloneDeep(this.tableList[this.curIndex]);
                // eslint-disable-next-line max-len
                curData.resource_groups[this.curGroupIndex].related_resource_types = [curData.resource_groups[this.curGroupIndex]
                    .related_resource_types[this.curResIndex]];
                curData.resource_groups[this.curGroupIndex].related_resource_types[0].condition = curPayload;
                const relatedList = _.cloneDeep(this.tableList.filter(item => {
                    return !item.isAggregate
                        && relatedActions.includes(item.id)
                        && curData.detail.system.id === item.detail.system.id
                        && item.resource_groups[this.curGroupIndex]
                        && !item.resource_groups[this.curGroupIndex].related_resource_types.every(sub => sub.empty);
                }));
                if (relatedList.length > 0) {
                    relatedList.forEach(item => {
                        delete item.policy_id;
                        item.resource_groups[this.curGroupIndex].related_resource_types.forEach(resItem => {
                            resItem.condition.forEach(conditionItem => {
                                conditionItem.instances = conditionItem.instance || [];
                                conditionItem.attributes = conditionItem.attribute || [];
                                delete conditionItem.instance;
                                delete conditionItem.attribute;
                            });
                        });
                        item.expired_at = PERMANENT_TIMESTAMP;
                    });
                }
                try {
                    const res = await this.$store.dispatch('permApply/getRelatedPolicy', {
                        source_policy: curData,
                        system_id: this.tableList[this.curIndex].detail.system.id,
                        target_policies: relatedList
                    });
                    this.handleRelatedAction(res.data);
                } catch (e) {
                    console.error(e);
                    this.bkMessageInstance = this.$bkMessage({
                        limit: 1,
                        theme: 'error',
                        message: e.message || e.data.msg || e.statusText,
                        ellipsisLine: 2,
                        ellipsisCopy: true
                    });
                } finally {
                    this.sliderLoading = false;
                }
            },
            handleRelatedAction (payload) {
                if (payload.length < 1) {
                    return;
                }
                payload.forEach(item => {
                    const curIndex = this.tableList.findIndex(sub => sub.id === item.id
                        && item.resource_groups[this.curGroupIndex]
                        && sub.detail.system.id === item.resource_groups[this.curGroupIndex]
                            .related_resource_types[0].system_id);
                    if (curIndex > -1) {
                        const old = this.tableList[curIndex];
                        this.tableList.splice(curIndex, 1, new GroupPolicy(
                            {
                                ...item,
                                tag: 'add',
                                isShowRelatedText: true
                            },
                            '',
                            old.isTemplate ? 'template' : 'custom',
                            // new GroupPolicy 最后一个参数是 detail 就是 this.tableList[curIndex].detail
                            Object.assign({}, old.detail, {
                                system: {
                                    id: this.tableList[curIndex].detail.system.id,
                                    name: this.tableList[curIndex].detail.system.name
                                },
                                // 此 id 会在 handleSpanMethod 方法中使用到，合并单元格的依据，使用 CUSTOM_PERM_TEMPLATE_ID 会导致问题
                                // id: CUSTOM_PERM_TEMPLATE_ID
                                id: old.isTemplate ? this.tableList[curIndex].detail.id : CUSTOM_PERM_TEMPLATE_ID
                            }),
                            true
                        ));
                    }
                });
            },
            // 保存
            async handleResourceSumit () {
                window.changeDialog = true;
                const conditionData = this.$refs.renderResourceRef.handleGetValue();
                const { isEmpty, data } = conditionData;
                if (isEmpty) {
                    this.curIndex = -1;
                    this.curResIndex = -1;
                    this.curGroupIndex = -1;
                    return;
                }
                const resItem = this.tableList[this.curIndex].resource_groups[this.curGroupIndex]
                    .related_resource_types[this.curResIndex];
                const isConditionEmpty = data.length === 1 && data[0] === 'none';
                if (isConditionEmpty) {
                    resItem.condition = ['none'];
                } else {
                    const { isMainAction, related_actions } = this.tableList[this.curIndex];
                    // 如果为主操作
                    if (isMainAction) {
                        await this.handleMainActionSubmit(data, related_actions);
                    }
                    resItem.condition = data;
                    resItem.isError = false;
                }
                window.changeAlert = false;
                this.resourceInstanceSidesliderTitle = '';
                this.isShowResourceInstanceSideslider = false;
                this.$emit('on-resource-select', this.curIndex, this.curResIndex, resItem.condition, this.curGroupIndex);
                this.curIndex = -1;
                this.curResIndex = -1;
                this.curGroupIndex = -1;
                // 这里触发 create/index.vue 里 handleAggregateAction 事件会导致 tableList 变化，导致 list 属性变化
                // list 属性变化之后，isShowRelatedText 属性以及其他属性均会重置
                // if (!this.isAllExpanded) {
                //     // 调用合并展开的方法 重组tableList的排序
                //     this.$emit('handleAggregateAction', false)
                // }
            },
            handleResourcePreview () {
                // debugger
                window.changeDialog = true;
                // eslint-disable-next-line max-len
                const { system_id, type, name } = this.tableList[this.curIndex].resource_groups[this.curGroupIndex].related_resource_types[this.curResIndex];
                const condition = [];
                const conditionData = this.$refs.renderResourceRef.handleGetPreviewValue();
                conditionData.forEach(item => {
                    const { id, attribute, instance } = item;
                    condition.push({
                        id,
                        attributes: attribute ? attribute.filter(item => item.values.length > 0) : [],
                        instances: instance ? instance.filter(item => item.path.length > 0) : []
                    });
                });
                this.previewResourceParams = {
                    id: this.templateId,
                    action_id: this.tableList[this.curIndex].id,
                    related_resource_type: {
                        system_id,
                        type,
                        name,
                        condition: condition.filter(item => item.attributes.length > 0 || item.instances.length > 0)
                    },
                    reverse: true,
                    groupId: this.groupId,
                    policy_id: this.tableList[this.curIndex].policy_id,
                    isTemplate: this.tableList[this.curIndex].isTemplate,
                    isNotLimit: conditionData.length === 0
                };
                this.previewDialogTitle = `${this.$t(`m.common['操作']`)}【${this.tableList[this.curIndex].name}】${this.$t(`m.common['的资源实例']`)} ${this.$t(`m.common['差异对比']`)}`;
                this.isShowPreviewDialog = true;
            },
            handlerConditionMouseover (payload) {
                if (Object.keys(this.curCopyParams).length < 1 && this.curCopyMode === 'normal') {
                    return;
                }
                if (this.curCopyData[0] === 'none' && this.curCopyMode === 'aggregate') {
                    return;
                }
                if (this.curCopyKey === `${payload.system_id}${payload.type}`) {
                    payload.canPaste = true;
                }
            },
            handlerConditionMouseleave (payload) {
                payload.canPaste = false;
            },
            handlerOnView (payload, item, itemIndex) {
                const { system_id, type, name } = item;
                const condition = [];
                item.condition.forEach(item => {
                    const { id, attribute, instance } = item;
                    condition.push({
                        id,
                        attributes: attribute ? attribute.filter(item => item.values.length > 0) : [],
                        instances: instance ? instance.filter(item => item.path.length > 0) : []
                    });
                });
                this.previewResourceParams = {
                    id: this.templateId,
                    action_id: payload.id,
                    related_resource_type: {
                        system_id,
                        type,
                        name,
                        condition: condition.filter(item => item.attributes.length > 0 || item.instances.length > 0)
                    },
                    reverse: true,
                    groupId: this.groupId,
                    policy_id: payload.policy_id,
                    isTemplate: payload.isTemplate
                };
                this.previewDialogTitle = `${this.$t(`m.common['操作']`)}【${payload.name}】${this.$t(`m.common['的资源实例']`)} ${this.$t(`m.common['差异对比']`)}`;
                this.isShowPreviewDialog = true;
            },
            handlerOnCopy (payload, index, subIndex, action) {
                window.changeDialog = true;
                this.curCopyKey = `${payload.system_id}${payload.type}`;
                this.curCopyData = _.cloneDeep(payload.condition);
                this.curCopyMode = 'normal';
                this.curCopyParams = this.getBatchCopyParms(action, payload);
                this.showMessage(this.$t(`m.info['实例复制']`));
                this.$refs[`condition_${index}_${subIndex}_ref`][0] && this.$refs[`condition_${index}_${subIndex}_ref`][0].setImmediatelyShow(true);
            },
            getBatchCopyParms (payload, content) {
                const actions = [];
                this.tableList.forEach(item => {
                    if (!item.isAggregate) {
                        if (item.id !== payload.id) {
                            actions.push({
                                system_id: item.detail.system.id,
                                id: item.id
                            });
                        }
                    }
                });
                actions.unshift({
                    system_id: payload.detail.system.id,
                    id: payload.id
                });
                return {
                    resource_type: {
                        system_id: content.system_id,
                        type: content.type,
                        condition: content.condition.map(item => {
                            return {
                                id: item.id,
                                instances: item.instance || [],
                                attributes: item.attribute || []
                            };
                        })
                    },
                    actions
                };
            },
            handlerOnPaste (payload, content, $index, contentIndex) {
                // debugger
                let tempCurData = ['none'];
                if (this.curCopyMode === 'normal') {
                    if (!payload.flag) {
                        return;
                    }
                    if (payload.data.length === 0) {
                        content.condition = [];
                    } else {
                        content.condition = payload.data.map(conditionItem => new Condition(conditionItem, '', 'add'));
                    }
                } else {
                    const instances = (() => {
                        const arr = [];
                        const { id, name, system_id } = this.curAggregateResourceType;
                        this.curCopyData.forEach(v => {
                            const curItem = arr.find(_ => _.type === id);
                            if (curItem) {
                                curItem.path.push([{
                                    id: v.id,
                                    name: v.name,
                                    system_id,
                                    type: id,
                                    type_name: name
                                }]);
                            } else {
                                arr.push({
                                    name,
                                    type: id,
                                    path: [[{
                                        id: v.id,
                                        name: v.name,
                                        system_id,
                                        type: id,
                                        type_name: name
                                    }]]
                                });
                            }
                        });
                        return arr;
                    })();
                    if (instances.length > 0) {
                        tempCurData = [new Condition({ instances }, '', 'add')];
                    }
                    if (tempCurData[0] === 'none') {
                        return;
                    }
                    content.condition = _.cloneDeep(tempCurData);
                }
                content.isError = false;
                this.showMessage(this.$t(`m.info['粘贴成功']`));
                this.$emit('on-resource-select', $index, contentIndex, content.condition);
            },
            handlerOnBatchPaste (payload, content, index, subIndex) {
                // debugger
                let tempCurData = ['none'];
                let tempArrgegateData = [];
                if (this.curCopyMode === 'normal') {
                    if (!payload.flag) {
                        return;
                    }
                    // 预计算是否存在 聚合后的数据 可以粘贴
                    // const flag = this.tableList.some(item => !!item.isAggregate
                    //     && `${item.aggregateResourceType[item.selectedIndex].system_id}${item.aggregateResourceType[item.selectedIndex].id}` === this.curCopyKey);
                    const flag = this.tableList.some(item => {
                        return !!item.isAggregate
                            && item.aggregateResourceType.some(e => `${e.system_id}${e.id}` === this.curCopyKey);
                    });
                    if (flag) {
                        if (this.curCopyData.length < 1) {
                            tempCurData = [];
                        } else {
                            if (this.curCopyData[0] !== 'none') {
                                tempCurData = this.curCopyData.map(item => {
                                    delete item.id;
                                    return item;
                                });
                                tempCurData.forEach((item, index) => {
                                    if (content.condition[index]) {
                                        if (content.condition[index].id) {
                                            item.id = content.condition[index].id;
                                        } else {
                                            item.id = '';
                                        }
                                    } else {
                                        item.id = '';
                                    }
                                });
                                const instances = this.curCopyData.map(item => item.instance);
                                const instanceData = instances[0][0];
                                tempArrgegateData = instanceData.path.map(pathItem => {
                                    return {
                                        id: pathItem[0].id,
                                        name: pathItem[0].name
                                    };
                                });
                            }
                        }
                    }
                    if (payload.data.length === 0) {
                        this.tableList.forEach(item => {
                            if (!item.isAggregate) {
                                item.resource_groups.forEach(groupItem => {
                                    groupItem.related_resource_types.forEach(resItem => {
                                        if (`${resItem.system_id}${resItem.type}` === this.curCopyKey) {
                                            resItem.condition = [];
                                            resItem.isError = false;
                                        }
                                    });
                                });
                            } else {
                                if (`${item.aggregateResourceType[item.selectedIndex].system_id}${item.aggregateResourceType[item.selectedIndex].id}` === this.curCopyKey) {
                                    item.instances = _.cloneDeep(tempArrgegateData);
                                    item.isError = false;
                                    this.$emit('on-select', item);
                                }
                            }
                        });
                    } else {
                        this.tableList.forEach(item => {
                            if (!item.isAggregate) {
                                const curPasteData = (payload.data || []).find(_ => _.id === item.id);
                                if (curPasteData) {
                                    item.resource_groups.forEach(groupItem => {
                                        groupItem.related_resource_types.forEach(resItem => {
                                            if (`${resItem.system_id}${resItem.type}` === `${curPasteData.resource_type.system_id}${curPasteData.resource_type.type}`) {
                                                resItem.condition = curPasteData.resource_type.condition.map(conditionItem => new Condition(conditionItem, '', 'add'));
                                                resItem.isError = false;
                                            }
                                        });
                                    });
                                }
                            } else {
                                item.aggregateResourceType.forEach(aggregateResourceItem => {
                                    if (`${aggregateResourceItem.system_id}${aggregateResourceItem.id}` === this.curCopyKey) {
                                        item.instances = _.cloneDeep(tempArrgegateData);
                                        this.instanceKey = aggregateResourceItem.id;
                                        this.setNomalInstancesDisplayData(item, this.instanceKey);
                                        this.instanceKey = ''; // 重置
                                        item.isError = false;
                                    }
                                });
                                this.$emit('on-select', item);
                            }
                        });
                    }
                } else {
                    tempArrgegateData = this.curCopyData;
                    const instances = (() => {
                        const arr = [];
                        const { id, name, system_id } = this.curAggregateResourceType;
                        this.curCopyData.forEach(v => {
                            const curItem = arr.find(_ => _.type === id);
                            if (curItem) {
                                curItem.path.push([{
                                    id: v.id,
                                    name: v.name,
                                    system_id,
                                    type: id,
                                    type_name: name
                                }]);
                            } else {
                                arr.push({
                                    name,
                                    type: id,
                                    path: [[{
                                        id: v.id,
                                        name: v.name,
                                        system_id,
                                        type: id,
                                        type_name: name
                                    }]]
                                });
                            }
                        });
                        return arr;
                    })();
                    if (instances.length > 0) {
                        tempCurData = [new Condition({ instances }, '', 'add')];
                    }
                    this.tableList.forEach(item => {
                        if (!item.isAggregate) {
                            item.resource_groups.forEach(groupItem => {
                                groupItem.related_resource_types.forEach((subItem, subItemIndex) => {
                                    if (`${subItem.system_id}${subItem.type}` === this.curCopyKey) {
                                        subItem.condition = _.cloneDeep(tempCurData);
                                        subItem.isError = false;
                                        this.$emit('on-resource-select', index, subItemIndex, subItem.condition);
                                    }
                                });
                            });
                        } else {
                            if (`${item.aggregateResourceType.system_id}${item.aggregateResourceType.id}` === this.curCopyKey) {
                                item.instances = _.cloneDeep(tempArrgegateData);
                                item.isError = false;
                                this.$emit('on-select', item);
                            }
                        }
                    });
                }
                content.isError = false;
                this.$refs[`condition_${index}_${subIndex}_ref`][0] && this.$refs[`condition_${index}_${subIndex}_ref`][0].setImmediatelyShow(false);
                this.curCopyData = ['none'];
                this.showMessage(this.$t(`m.info['批量粘贴成功']`));
            },
            handlePreviewDialogClose () {
                this.previewDialogTitle = '';
                this.previewResourceParams = {};
                this.isShowPreviewDialog = false;
            },
            resetDataAfterClose () {
                this.curIndex = -1;
                this.curResIndex = -1;
                this.curGroupIndex = -1;
                this.previewResourceParams = {};
                this.params = {};
                this.resourceInstanceSidesliderTitle = '';
            },
            handleResourceCancel () {
                let cancelHandler = Promise.resolve();
                if (window.changeAlert) {
                    cancelHandler = leaveConfirm();
                }
                cancelHandler.then(() => {
                    this.isShowResourceInstanceSideslider = false;
                    this.resetDataAfterClose();
                }, _ => _);
            },
            getData () {
                let flag = false;
                const templates = [];
                // debugger
                // 自定义时的模板id为0
                if (this.tableList.length < 1) {
                    flag = true;
                    return {
                        flag,
                        templates
                    };
                }
                this.tableList.forEach(item => {
                    let actionParam = {};
                    let aggregationParam = {};
                    let systemId = '';
                    if (!item.isAggregate) {
                        const groupResourceTypes = [];
                        const { type, id, name, environment, description } = item;
                        systemId = item.detail.system.id;
                        if (item.resource_groups.length > 0) {
                            item.resource_groups.forEach(groupItem => {
                                const relatedResourceTypes = [];
                                if (groupItem.related_resource_types.length > 0) {
                                    groupItem.related_resource_types.forEach(resItem => {
                                        if (resItem.empty) {
                                            resItem.isError = true;
                                            flag = true;
                                        }
                                        const conditionList = (resItem.condition.length > 0 && !resItem.empty)
                                            ? resItem.condition.map(conItem => {
                                                const { id, instance, attribute } = conItem;
                                                const attributeList = (attribute && attribute.length > 0)
                                                    ? attribute.map(({ id, name, values }) => ({ id, name, values }))
                                                    : [];
                                                const instanceList = (instance && instance.length > 0)
                                                    ? instance.map(({ name, type, paths }) => {
                                                        const tempPath = _.cloneDeep(paths);
                                                        tempPath.forEach(pathItem => {
                                                            pathItem.forEach(pathSubItem => {
                                                                delete pathSubItem.disabled;
                                                            });
                                                        });
                                                        return {
                                                            name,
                                                            type,
                                                            path: tempPath
                                                        };
                                                    })
                                                    : [];
                                                return {
                                                    id,
                                                    instances: instanceList,
                                                    attributes: attributeList
                                                };
                                            })
                                            : [];
                                        relatedResourceTypes.push({
                                            type: resItem.type,
                                            system_id: resItem.system_id,
                                            name: resItem.name,
                                            condition: conditionList.filter(
                                                item => item.instances.length > 0 || item.attributes.length > 0
                                            )
                                        });
                                    });
                                }
                                groupResourceTypes.push({
                                    id: groupItem.id,
                                    related_resource_types: relatedResourceTypes
                                });
                            });
                            // 强制刷新下
                            item.resource_groups = _.cloneDeep(item.resource_groups);
                        }
                        actionParam = {
                            type,
                            name,
                            id,
                            description,
                            resource_groups: groupResourceTypes,
                            environment
                        };
                    } else {
                        systemId = item.system_id;
                        const { actions, aggregateResourceType, instances, instancesDisplayData } = item;
                        if (instances.length < 1) {
                            item.isError = true;
                            flag = true;
                        } else {
                            const temps = _.cloneDeep(actions);
                            temps.forEach(sub => {
                                sub.system_id = sub.detail.system.id;
                            });
                            const aggregateResourceTypes = aggregateResourceType.reduce((p, e) => {
<<<<<<< HEAD
                                const obj = {};
                                obj.id = e.id;
                                obj.system_id = e.system_id;
                                obj.instances = instancesDisplayData[e.id];
                                p.push(obj);
=======
                                if (instancesDisplayData[e.id] && instancesDisplayData[e.id].length) {
                                    const obj = {};
                                    obj.id = e.id;
                                    obj.system_id = e.system_id;
                                    obj.instances = instancesDisplayData[e.id];
                                    p.push(obj);
                                }
>>>>>>> 162ba2dd
                                return p;
                            }, []);
                            aggregationParam = {
                                actions: temps,
                                aggregate_resource_types: aggregateResourceTypes,
                                expired_at: PERMANENT_TIMESTAMP
                            };
                        }
                    }
                    // eslint-disable-next-line max-len
                    const templateId = item.isTemplate ? item.isAggregate ? item.actions[0].detail.id : item.detail.id : CUSTOM_PERM_TEMPLATE_ID;
                    const compareId = `${templateId}&${systemId}`;
                    const isHasAggregation = Object.keys(aggregationParam).length > 0;
                    const isHasActions = Object.keys(actionParam).length > 0;
                    if (!templates.map(sub => `${sub.template_id}&${sub.system_id}`).includes(compareId)) {
                        templates.push({
                            system_id: systemId,
                            template_id: templateId,
                            actions: isHasActions ? [actionParam] : [],
                            aggregations: isHasAggregation ? [aggregationParam] : []
                        });
                    } else {
                        const tempActionData = templates.find(sub => `${sub.template_id}&${sub.system_id}` === compareId);
                        if (tempActionData) {
                            if (isHasActions) {
                                if (!tempActionData.actions.map(_ => _.id).includes(actionParam.id)) {
                                    tempActionData.actions.push(actionParam);
                                }
                            }
                            if (isHasAggregation) {
                                tempActionData.aggregations.push(aggregationParam);
                            }
                        }
                    }
                });
                return {
                    flag,
                    templates
                };
            },
            getDataByNormal () {
                if (this.isCreateMode) {
                    this.getData();
                    return;
                }
                let flag = false;
                if (this.tableList.length < 1) {
                    flag = true;
                    return {
                        flag,
                        actions: [],
                        aggregations: []
                    };
                }
                const actionList = [];
                const aggregations = [];
                this.tableList.forEach(item => {
                    if (!item.isAggregate) {
                        const groupResourceTypes = [];
                        const { type, id, name, environment, description } = item;
                        if (item.resource_groups.length > 0) {
                            item.resource_groups.forEach(groupItem => {
                                const relatedResourceTypes = [];
                                if (groupItem.related_resource_types.length > 0) {
                                    groupItem.related_resource_types.forEach(resItem => {
                                        if (resItem.empty) {
                                            resItem.isError = true;
                                            flag = true;
                                        }
                                        const conditionList = (resItem.condition.length > 0 && !resItem.empty)
                                            ? resItem.condition.map(conItem => {
                                                const { id, instance, attribute } = conItem;
                                                const attributeList = (attribute && attribute.length > 0)
                                                    ? attribute.map(({ id, name, values }) => ({ id, name, values }))
                                                    : [];
                                                const instanceList = (instance && instance.length > 0)
                                                    ? instance.map(({ name, type, paths }) => {
                                                        const tempPath = _.cloneDeep(paths);
                                                        tempPath.forEach(pathItem => {
                                                            pathItem.forEach(pathSubItem => {
                                                                delete pathSubItem.disabled;
                                                            });
                                                        });
                                                        return {
                                                            name,
                                                            type,
                                                            path: tempPath
                                                        };
                                                    })
                                                    : [];
                                                return {
                                                    id,
                                                    instances: instanceList,
                                                    attributes: attributeList
                                                };
                                            })
                                            : [];
                                        relatedResourceTypes.push({
                                            type: resItem.type,
                                            system_id: resItem.system_id,
                                            name: resItem.name,
                                            condition: conditionList.filter(
                                                item => item.instances.length > 0 || item.attributes.length > 0
                                            )
                                        });
                                    });
                                }

                                groupResourceTypes.push({
                                    id: groupItem.id,
                                    related_resource_types: relatedResourceTypes
                                });
                            });
                            // 强制刷新下
                            item.resource_groups = _.cloneDeep(item.resource_groups);
                        }
                        const params = {
                            type,
                            name,
                            id,
                            description,
                            resource_groups: groupResourceTypes,
                            environment
                        };
                        actionList.push(_.cloneDeep(params));
                    } else {
                        const { actions, aggregateResourceType, instances } = item;
                        if (instances.length < 1) {
                            item.isError = true;
                            flag = true;
                        } else {
                            const params = {
                                actions,
                                aggregate_resource_type: {
                                    id: aggregateResourceType.id,
                                    system_id: aggregateResourceType.system_id,
                                    instances
                                }
                            };
                            aggregations.push(params);
                        }
                    }
                });
                return {
                    flag,
                    actions: actionList,
                    aggregations
                };
            },

<<<<<<< HEAD
            selectResourceType (index) {
=======
            selectResourceType (data, index) {
                data.selectedIndex = index;
>>>>>>> 162ba2dd
                this.selectedIndex = index;
            }
        }
    };
</script>

<style lang="postcss">
    .template-resource-instance-table-wrapper {
        min-height: 101px;
        .bk-table {
            width: 100%;
            margin-top: 8px;
            border-right: none;
            border-bottom: none;
            font-size: 12px;
            &.is-detail-view {
                .bk-table-body-wrapper {
                    .cell {
                        padding: 20px !important;
                    }
                }
            }
            .bk-table-header-wrapper {
                th:first-child .cell {
                    padding-left: 20px;
                }
            }
            .bk-table-body-wrapper {
                .cell {
                    .view-icon {
                        display: none;
                        position: absolute;
                        top: 50%;
                        right: 30px;
                        transform: translate(0, -50%);
                        font-size: 18px;
                        cursor: pointer;
                    }
                    &:hover {
                        .view-icon {
                            display: inline-block;
                            color: #3a84ff;
                        }
                    }
                }
            }
            .bk-table-body {
                tr {
                    &:hover {
                        background-color: transparent;
                        & > td {
                            background-color: transparent;
                        }
                    }
                }
                td:first-child .cell,
                th:first-child .cell {
                    padding-left: 15px;
                }
                .iam-new-action {
                    display: inline-block;
                    position: relative;
                    top: 3px;
                    width: 24px;
                    vertical-align: top;
                }
            }
            .relation-content-wrapper,
            .conditions-wrapper {
                height: 100%;
                padding: 17px 0;
                color: #63656e;
                .resource-type-name {
                    display: block;
                    margin-bottom: 9px;
                }
            }
            .remove-icon {
                position: absolute;
                right: 2px;
                top: 2px;
                font-size: 20px;
                cursor: pointer;
                &:hover {
                    color: #3a84ff;
                }
            }
            .relation-content-item {
                margin-top: 17px;
                &:first-child {
                    margin-top: 0;
                }
                &.reset-margin-top {
                    margin-top: 10px;
                }
                .content-name {
                    margin-bottom: 9px;
                }
            }
            .action-name {
                margin-left: 6px;
                display: inline-block;
                vertical-align: bottom;
                word-wrap: break-word;
                word-break: break-all;
            }
            .conditions-item {
                margin-top: 7px;
                &:first-child {
                    margin-top: 0;
                }
            }
        }
    }
    .relate-instance-sideslider {
        .sideslider-content {
            height: calc(100vh - 114px);
        }
        .bk-sideslider-footer {
            background-color: #f5f6fa!important;
            border-color: #dcdee5!important;
        }
    }
    .error-tips {
        position: absolute;
        line-height: 16px;
        font-size: 10px;
        color: #ea3636;
    }

    .tab-button{
        margin-bottom: 10px;
    }
</style><|MERGE_RESOLUTION|>--- conflicted
+++ resolved
@@ -63,13 +63,6 @@
                     </template>
                     <template v-else>
                         <div class="relation-content-wrapper" v-if="!!row.isAggregate">
-<<<<<<< HEAD
-                            <!-- <label class="resource-type-name">{{ row.aggregateResourceType[0].name }}</label> -->
-                            <div class="bk-button-group tab-button">
-                                <bk-button v-for="(item, index) in row.aggregateResourceType"
-                                    :key="item.id" @click="selectResourceType(index)"
-                                    :class="selectedIndex === index ? 'is-selected' : ''" size="small">{{item.name}}</bk-button>
-=======
                             <label class="resource-type-name" v-if="row.aggregateResourceType.length === 1">{{ row.aggregateResourceType[0].name }}</label>
                             <div class="bk-button-group tab-button" v-else>
                                 <bk-button v-for="(item, index) in row.aggregateResourceType"
@@ -77,7 +70,6 @@
                                     :class="row.selectedIndex === index ? 'is-selected' : ''" size="small">{{item.name}}
                                     <span v-if="row.instancesDisplayData[item.id] && row.instancesDisplayData[item.id].length">({{row.instancesDisplayData[item.id].length}})</span>
                                 </bk-button>
->>>>>>> 162ba2dd
                             </div>
                             <render-condition
                                 :ref="`condition_${$index}_aggregateRef`"
@@ -331,13 +323,9 @@
                 footerPosition: 'center',
                 newRow: '',
                 role: '',
-<<<<<<< HEAD
-                selectedIndex: 0
-=======
                 selectedIndex: 0,
                 instanceKey: '',
                 curCopyDataId: ''
->>>>>>> 162ba2dd
             };
         },
         computed: {
@@ -493,10 +481,7 @@
                     };
                 });
                 this.tableList[this.aggregateIndex].isError = false;
-<<<<<<< HEAD
-=======
                 this.selectedIndex = this.tableList[this.aggregateIndex].selectedIndex;
->>>>>>> 162ba2dd
                 const instanceKey = this.tableList[this.aggregateIndex].aggregateResourceType[this.selectedIndex].id;
                 const instancesDisplayData = _.cloneDeep(this.tableList[this.aggregateIndex].instancesDisplayData);
                 this.tableList[this.aggregateIndex].instancesDisplayData = {
@@ -788,16 +773,10 @@
             showAggregateResourceInstance (data, index) {
                 this.selectedIndex = data.selectedIndex;
                 window.changeDialog = true;
-<<<<<<< HEAD
-                this.aggregateResourceParams = _.cloneDeep(data.aggregateResourceType[this.selectedIndex]);
-                this.aggregateIndex = index;
-                const instanceKey = data.aggregateResourceType[this.selectedIndex].id;
-=======
                 this.aggregateResourceParams = _.cloneDeep(data.aggregateResourceType[data.selectedIndex]);
                 this.aggregateIndex = index;
                 const instanceKey = data.aggregateResourceType[data.selectedIndex].id;
                 this.instanceKey = instanceKey;
->>>>>>> 162ba2dd
                 if (!data.instancesDisplayData[instanceKey]) data.instancesDisplayData[instanceKey] = [];
                 this.aggregateValue = _.cloneDeep(data.instancesDisplayData[instanceKey].map(item => {
                     return {
@@ -1429,13 +1408,6 @@
                                 sub.system_id = sub.detail.system.id;
                             });
                             const aggregateResourceTypes = aggregateResourceType.reduce((p, e) => {
-<<<<<<< HEAD
-                                const obj = {};
-                                obj.id = e.id;
-                                obj.system_id = e.system_id;
-                                obj.instances = instancesDisplayData[e.id];
-                                p.push(obj);
-=======
                                 if (instancesDisplayData[e.id] && instancesDisplayData[e.id].length) {
                                     const obj = {};
                                     obj.id = e.id;
@@ -1443,7 +1415,6 @@
                                     obj.instances = instancesDisplayData[e.id];
                                     p.push(obj);
                                 }
->>>>>>> 162ba2dd
                                 return p;
                             }, []);
                             aggregationParam = {
@@ -1594,12 +1565,8 @@
                 };
             },
 
-<<<<<<< HEAD
-            selectResourceType (index) {
-=======
             selectResourceType (data, index) {
                 data.selectedIndex = index;
->>>>>>> 162ba2dd
                 this.selectedIndex = index;
             }
         }
