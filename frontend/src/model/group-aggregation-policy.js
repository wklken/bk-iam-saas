/*
 * Tencent is pleased to support the open source community by making
 * 蓝鲸智云-权限中心(BlueKing-IAM) available.
 *
 * Copyright (C) 2021 THL A29 Limited, a Tencent company.  All rights reserved.
 *
 * 蓝鲸智云-权限中心(BlueKing-IAM) is licensed under the MIT License.
 *
 * License for 蓝鲸智云-权限中心(BlueKing-IAM):
 *
 * ---------------------------------------------------
 * Permission is hereby granted, free of charge, to any person obtaining a copy of this software and associated
 * documentation files (the "Software"), to deal in the Software without restriction, including without limitation
 * the rights to use, copy, modify, merge, publish, distribute, sublicense, and/or sell copies of the Software, and
 * to permit persons to whom the Software is furnished to do so, subject to the following conditions:
 *
 * The above copyright notice and this permission notice shall be included in all copies or substantial portions of
 * the Software.
 *
 * THE SOFTWARE IS PROVIDED "AS IS", WITHOUT WARRANTY OF ANY KIND, EXPRESS OR IMPLIED, INCLUDING BUT NOT LIMITED TO
 * THE WARRANTIES OF MERCHANTABILITY, FITNESS FOR A PARTICULAR PURPOSE AND NONINFRINGEMENT. IN NO EVENT SHALL THE
 * AUTHORS OR COPYRIGHT HOLDERS BE LIABLE FOR ANY CLAIM, DAMAGES OR OTHER LIABILITY, WHETHER IN AN ACTION OF
 * CONTRACT, TORT OR OTHERWISE, ARISING FROM, OUT OF OR IN CONNECTION WITH THE SOFTWARE OR THE USE OR OTHER DEALINGS
 * IN THE SOFTWARE.
*/

import _ from 'lodash';
import il8n from '@/language';
import { CUSTOM_PERM_TEMPLATE_ID } from '@/common/constants';
export default class GroupAggregationPolicy {
    constructor (payload) {
        this.isError = false;
        this.actions = payload.actions || [];
<<<<<<< HEAD
        this.aggregateResourceType = payload.aggregate_resource_types || [];
        // this.aggregateResourceType = [
        //     { id: 'cloud',
        //         name: '云区域',
        //         system_id: 'bk_nodeman'
        //     },
        //     { id: 'biz',
        //         name: '业务',
        //         system_id: 'bk_cmdb'
        //     }
        // ];
=======
        this.instancesDisplayData = payload.instancesDisplayData || {};
        this.aggregateResourceType = payload.aggregate_resource_types || [];
>>>>>>> 162ba2dd
        this.instances = payload.instances || [];
        this.instancesBackup = _.cloneDeep(this.instances);
        this.isAggregate = true;
        this.system_id = payload.actions[0].detail.system.id;
        this.system_name = payload.actions[0].detail.system.name;
        this.canPaste = false;
        this.aggregationId = payload.aggregationId || '';
<<<<<<< HEAD
        this.instancesDisplayData = payload.instancesDisplayData || {};
=======
        this.selectedIndex = payload.selectedIndex || 0;
>>>>>>> 162ba2dd
        this.initDetailData(this.actions);
    }

    initDetailData (payload) {
        if (payload.length < 1) {
            this.detail = {};
            return;
        }
        this.detail = payload[0].detail;
    }

    get isTemplate () {
        if (this.actions.length > 0) {
            return this.actions[0].detail.id !== CUSTOM_PERM_TEMPLATE_ID;
        }
        return false;
    }

    get empty () {
        return this.instances.length < 1;
    }

    get value () {
        if (this.empty) {
            return il8n('verify', '请选择');
        }
        let str = '';
        this.aggregateResourceType.forEach(item => {
            if (this.instancesDisplayData[item.id] && this.instancesDisplayData[item.id].length === 1) {
                str = `${str}，${item.name}： ${this.instancesDisplayData[item.id][0].name}`;
            } else if (this.instancesDisplayData[item.id] && this.instancesDisplayData[item.id].length > 1) {
                for (const key in this.instancesDisplayData) {
                    if (item.id === key) {
                        str = `${str}，已选择 ${this.instancesDisplayData[item.id].length} 个${item.name}`;
                    }
                }
            }
        });
        return str.substring(1, str.length);
    }

    get name () {
        if (this.actions.length < 1) {
            return '';
        }
        return this.actions.map(item => item.name).join('，');
    }

    get key () {
        if (this.actions.length < 1) {
            return '';
        }
        return this.actions.map(item => item.id).join('');
    }

    // get resource_groups
}<|MERGE_RESOLUTION|>--- conflicted
+++ resolved
@@ -31,22 +31,8 @@
     constructor (payload) {
         this.isError = false;
         this.actions = payload.actions || [];
-<<<<<<< HEAD
-        this.aggregateResourceType = payload.aggregate_resource_types || [];
-        // this.aggregateResourceType = [
-        //     { id: 'cloud',
-        //         name: '云区域',
-        //         system_id: 'bk_nodeman'
-        //     },
-        //     { id: 'biz',
-        //         name: '业务',
-        //         system_id: 'bk_cmdb'
-        //     }
-        // ];
-=======
         this.instancesDisplayData = payload.instancesDisplayData || {};
         this.aggregateResourceType = payload.aggregate_resource_types || [];
->>>>>>> 162ba2dd
         this.instances = payload.instances || [];
         this.instancesBackup = _.cloneDeep(this.instances);
         this.isAggregate = true;
@@ -54,11 +40,7 @@
         this.system_name = payload.actions[0].detail.system.name;
         this.canPaste = false;
         this.aggregationId = payload.aggregationId || '';
-<<<<<<< HEAD
-        this.instancesDisplayData = payload.instancesDisplayData || {};
-=======
         this.selectedIndex = payload.selectedIndex || 0;
->>>>>>> 162ba2dd
         this.initDetailData(this.actions);
     }
 
