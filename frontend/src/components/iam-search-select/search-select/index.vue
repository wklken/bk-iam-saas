<template>
    <div
        ref="searchSelect"
        class="iam-bk-search-select"
        :class="{
            'focused': focused
        }"
        v-bind="$attrs"
        @click="handleSearchSelectClick">
        <div ref="wrap" class="search-select-wrap">
            <div
                ref="tagGroup"
                class="search-tag-group"
                :style="tagGroupStyles">
                <render-tag
                    v-for="(item, index) in renderTagList"
                    ref="tag"
                    :key="`${item.id}_${index}`"
                    :index="index"
                    :data="item"
                    @delete="handleTagDelete"
                    @focus="handleInputFocus"
                    @change="handleTagChange" />
                <div v-if="isTagMultLine" class="mult-tag-placeholder" key="multPlaceholder">...</div>
                <div class="search-input-box" ref="input" key="input" :style="searchInputBoxStyles" @click.stop="">
                    <div style="position: absolute; top: -9999px; left: -9999px;">
                        <pre ref="realInputContent" style="display: block; visibility: hidden; font: inherit;">
                            {{ localValue }}
                        </pre>
                    </div>
                    <div style="min-height: 22px; white-space: normal; word-break: break-all; visibility: hidden;">
                        {{ localValue }}
                    </div>
                    <textarea
                        ref="textarea"
                        class="input-box"
                        :value="localValue"
                        :placeholder="placeholderText"
                        spellcheck="false"
                        @focus="handleInputFocus"
                        v-bk-clickoutside="handleInputOutSide"
                        @input="handleInputChange"
                        @keydown="handleInputKeydown" />
                </div>
                <div
                    v-if="focused && showTips"
                    v-once
                    style="margin-top: 4px; font-size: 12px; line-height: 22px; color: #C4C6CC">
                    {{ inputTips }}
                </div>
            </div>
            <div class="search-nextfix">
                <i
                    v-if="isClearable"
                    class="search-clear bk-icon icon-close-circle-shape"
                    @click.self="handleClearAll" />
                <slot name="nextfix">
                    <i
                        @click.stop="handleSubmit"
                        class="bk-icon icon-search search-nextfix-icon"
                        :class="{ 'is-focus': focused }" />
                </slot>
            </div>
        </div>
        <div class="bk-select-tips" v-if="validateStr.length">
            <slot name="validate">
                <i class="bk-icon icon-exclamation-circle-shape select-tips"></i>{{validateStr || ''}}
            </slot>
        </div>
    </div>
</template>
<script>
    import Vue from 'vue'
    import _ from 'lodash'
    import Tippy from 'bk-magic-vue/lib/utils/tippy'
    import {
        popperConfig,
        encodeRegexp,
        generatorMenu
    } from './helper'
    import locale from './locale'
    import KeyMenu from './key-menu'
    import ValueMenu from './value-menu'
    import SuggestMenu from './suggest-menu'
    import RenderTag from './render-tag'

    export default {
        name: 'bk-search-select',
        provide () {
            return {
                'searchSelect': this
            }
        },
        components: {
            RenderTag
        },

        model: {
            prop: 'values',
            event: 'change'
        },

        props: {
            data: {
                default: () => [],
                validator (data) {
                    if (!Array.isArray(data)) {
                        return false
                    }
                    return true
                }
            },
            explainCode: {
                type: String,
                default: '：'
            },
            placeholder: {
                type: String,
                default: locale.t('bk.searchSelect.placeholder')
            },
            emptyText: {
                type: String,
                default: locale.t('bk.searchSelect.emptyText')
            },

            displayKey: {
                type: String,
                default: 'name'
            },
            primaryKey: {
                type: String,
                default: 'id'
            },
            condition: {
                type: Object,
                default () {
                    return {}
                }
            },
            values: {
                type: Array,
                default () {
                    return []
                }
            },
            remoteEmptyText: {
                type: String,
                default: locale.t('bk.searchSelect.remoteEmptyText')
            },
            remoteLoadingText: {
                type: String,
                default: locale.t('bk.searchSelect.remoteLoadingText')
            },
            showCondition: {
                type: Boolean,
                default: true
            },
            readonly: {
                type: Boolean,
                default: false
            },
            defaultFocus: {
                type: Boolean,
                default: false
            },
            clearable: {
                type: Boolean,
                default: false
            },
            maxTagWidth: {
                type: Number,
                default: 100
            },
            showTips: {
                type: Boolean,
                default: false
            }
        },

        data () {
            return {
                menu: generatorMenu(),
                chipList: [],
                maxRenderTagNums: -1,
                textareaWidth: 0,
                focused: this.defaultFocus,
                localValue: '',
                defaultCondition: {},
                validateStr: ''
            }
        },

        computed: {
            currentSelectKey () {
                return this.data.find(item => item[this.primaryKey] === this.menu.id) || {}
            },
            // 通过输入框直接搜索的key
            defaultInputKey () {
                for (let i = 0; i < this.data.length; i++) {
                    const currentkey = this.data[i]
                    // 没有配置自选项的key才支持设置为默认key
                    if (currentkey.remote || currentkey.children || currentkey.remoteMethod) {
                        continue
                    }
                    if (currentkey.default) {
                        return currentkey
                    }
                }
                return null
            },

            placeholderText  () {
                return this.chipList.length > 0 ? '' : this.placeholder
            },
            renderTagList () {
                if (this.focused) {
                    return this.chipList
                }
                if (this.maxRenderTagNums < 1) {
                    return this.chipList
                }
                return this.chipList.slice(0, this.maxRenderTagNums)
            },
            isTagMultLine () {
                if (this.focused) {
                    return false
                }
                return this.maxRenderTagNums > 0
            },

            tagGroupStyles () {
                return {
                    'width': `calc(100% - 50px)`,
                    'max-height': this.focused ? '320px' : '30px',
                    'white-space': this.focused ? 'initial' : 'nowrap'
                }
            },

            searchInputBoxStyles () {
                const styles = {
                    'position': 'relative',
                    'width': this.focused ? `${this.textareaWidth}px` : 'auto',
                    'min-width': '20px',
                    'max-width': '100%'
                }
                if (this.chipList.length < 1) {
                    styles['width'] = '100%'
                }

                return styles
            },

            isClearable () {
                return !this.readonly && this.clearable && this.chipList.length > 0
            }
        },

        watch: {
            values: {
                handler (values) {
                    if (values !== this.chipList) {
                        this.chipList = values
                    }
                },
                deep: true,
                immediate: true
            },
            menu: {
                handler  () {
                    this.updateLocalInput()
                },
                deep: true
            }
        },

        created () {
            this.panelInstance = null
            this.popperInstance = null
            this.renderTagInstance = null

            this.defaultCondition = {
                name: locale.t('bk.searchSelect.condition')
            }
            if (!this.defaultCondition[this.displayKey]) {
                this.defaultCondition[this.displayKey] = locale.t('bk.searchSelect.condition')
            }

            this.inputTips = locale.t('bk.searchSelect.tips')

            this.calcTextareaWidth = _.throttle(this._calcTextareaWidth, 30)
            this.showPopper = _.throttle(this._showMenu, 50)
            this.remoteExecuteImmediate()
<<<<<<< HEAD
            // this.chipList = []
            // this.triggerChange()
=======
            if (this.$store.state.fromRouteName === 'myPerm') {
                this.chipList = []
                this.triggerChange()
            }
>>>>>>> f1fd4485
        },

        beforeDestroy () {
            this.popperInstance && this.popperInstance.destroy(true)
        },

        methods: {
            _calcTextareaWidth () {
                this.$nextTick(() => {
                    const { width } = this.$refs.realInputContent.getBoundingClientRect()
                    this.textareaWidth = width + 20
                })
            },
            // 显示 key 面板
            _showKeyMenu (lastPanelInstance) {
                if (this.panelInstance) {
                    return
                }
                let instance = null
                if (lastPanelInstance && lastPanelInstance.$options.name === 'BKSearchKey') {
                    instance = lastPanelInstance
                } else {
                    instance = new Vue(KeyMenu)
                    instance.searchSelect = this
                    instance.$on('select', this.handleKeyChange)
                    instance.$on('select-conditon', this.handleKeyConditonChange)
                }
                if (instance.needRender) {
                    !instance._isMounted && instance.$mount()
                    instance.generatorList()
                    this.panelInstance = instance
                }
            },
            // 显示 value 面板
            _showValueMenu (lastPanelInstance) {
                if (this.panelInstance) {
                    return
                }
                let instance = null
                if (lastPanelInstance && lastPanelInstance.$options.name === 'BKSearchValue') {
                    instance = lastPanelInstance
                } else {
                    instance = new Vue(ValueMenu)
                    instance.searchSelect = this
                    instance.$on('select-condition', this.handleValueConditionChange)
                    instance.$on('select-check', this.handleMultCheck)
                    instance.$on('change', this.handleValueChange)
                    instance.$on('cancel', this.handleValueCancel)
                }

                let realValue = this.localValue
                const keyText = this.currentSelectKey[this.displayKey] + this.explainCode || ''
                realValue = realValue.slice(keyText.length)
                const conditionText = this.menu.condition[this.displayKey] || ''
                realValue = realValue.slice(conditionText.length)

                instance.search = realValue.trim()
                instance.currentItem = this.currentSelectKey
                instance.menu = this.menu

                if (instance.needRender) {
                    !instance._isMounted && instance.$mount()
                    instance.generatorList()
                    this.panelInstance = instance
                }
            },
            // 显示 suggest 面板
            _showSuggestMenu (lastPanelInstance) {
                if (this.panelInstance) {
                    return
                }
                let instance = null
                if (lastPanelInstance && lastPanelInstance.$options.name === 'BKSearchSuggest') {
                    instance = lastPanelInstance
                } else {
                    instance = new Vue(SuggestMenu)
                    instance.searchSelect = this
                    instance.$on('select', this.handleMenuSuggestSelect)
                }
                if (instance.needRender) {
                    !instance._isMounted && instance.$mount()
                    instance.generatorList()
                    this.panelInstance = instance
                }
            },

            _showMenu () {
                if (!this.popperInstance) {
                    this.popperInstance = Tippy(this.$refs.input, { ...popperConfig })
                }

                const lastPanelInstance = this.panelInstance
                this.panelInstance = null
                setTimeout(() => {
                    this._showKeyMenu(lastPanelInstance)
                    this._showValueMenu(lastPanelInstance)
                    this._showSuggestMenu(lastPanelInstance)

                    if (!this.panelInstance) {
                        lastPanelInstance && lastPanelInstance.$destroy()
                        this.hidePopper(lastPanelInstance)
                        return
                    }
                    // 两次的弹出面板不是同一类型——销毁上一个
                    if (lastPanelInstance
                        && lastPanelInstance.$options.name !== this.panelInstance.$options.name) {
                        lastPanelInstance.$destroy()
                    }
                    this.popperInstance.set({
                        zIndex: window.__bk_zIndex_manager.nextZIndex()
                    })
                    this.popperInstance.setContent(this.panelInstance.$el)
                    this.popperInstance.popperInstance.update()
                    this.popperInstance.show()
                    this.renderTagInstance && this.renderTagInstance.hidePopper()
                })
            },

            hidePopper () {
                if (this.panelInstance) {
                    this.panelInstance.$destroy()
                    this.panelInstance = null
                }
                if (this.popperInstance) {
                    this.popperInstance.hide(0)
                }
            },

            remoteExecuteImmediate () {
                this._remoteKeyImmediateChildrenMap = {}

                for (let i = 0; i < this.data.length; i++) {
                    const currentItem = this.data[i]
                    if (typeof currentItem.remoteMethod === 'function'
                        && currentItem.remoteExecuteImmediate) {
                        (async () => {
                            try {
                                const children = await currentItem.remoteMethod()
                                this._remoteKeyImmediateChildrenMap[currentItem[this.primaryKey]] = children
                            } catch {}
                        })()
                    }
                }
            },

            updateLocalInput () {
                if (!this.menu.id) {
                    this.localValue = ''
                } else {
                    let text = `${this.currentSelectKey[this.displayKey]}${this.explainCode}`
                    if (this.menu.condition[this.primaryKey]) {
                        text += `${this.menu.condition[this.displayKey]} `
                    }
                    text += this.menu.checked.map(_ => _[this.displayKey]).join(' | ')
                    this.localValue = text
                }
                this.calcTextareaWidth()
                setTimeout(() => {
                    this.$refs.textarea.focus()
                })
            },

            valueValidate (valList) {
                let validate = true
                if (this.currentSelectKey
                    && this.currentSelectKey.validate
                    && typeof this.currentSelectKey.validate === 'function') {
                    validate = this.currentSelectKey.validate([...valList], this.currentSelectKey)
                    if (typeof validate === 'string') {
                        this.validateStr = validate
                        validate = false
                    } else {
                        validate && (this.validateStr = '')
                    }
                } else {
                    this.validateStr = ''
                }
                return validate
            },

            appendChipList  (item) {
                const validate = this.valueValidate(item.values)
                if (!validate) return

                const result = [...this.chipList]
                result.push(item)

                // 根据primaryKey去重
                const memoMap = {}
                const stack = []
                for (let i = result.length - 1; i >= 0; i--) {
                    const primaryKey = result[i][this.primaryKey]
                    if (!primaryKey) {
                        stack.unshift(result[i])
                        continue
                    }
                    if (!memoMap[primaryKey]) {
                        stack.unshift(result[i])
                        memoMap[primaryKey] = true
                    }
                }
                this.chipList = Object.freeze(stack)
                this.triggerChange()
            },

            triggerChange () {
                this.menu = generatorMenu()
                this.$emit('change', [...this.chipList])
            },

            handleSearchSelectClick () {
                this.handleInputFocus()
            },

            handleInputFocus () {
                this.renderTagInstance && this.renderTagInstance.hidePopper()
                if (this.readonly) {
                    return
                }

                this.focused = true

                this.$refs.textarea.focus()
                this.showPopper()
                this.$emit('focus')
            },

            handleInputOutSide (event) {
                if (!this.focused) {
                    return
                }
                let parent = event.target.parentNode
                while (parent && parent.classList) {
                    if (parent.classList.contains('iam-bk-search-list') || parent.classList.contains('iam-bk-search-select')) {
                        return
                    }
                    parent = parent.parentNode
                }
                this.hidePopper()
                this.maxRenderTagNums = -1
                this.focused = false

                this.$nextTick(() => {
                    const allTag = this.$refs.tagGroup.querySelectorAll('.search-tag-box')
                    const {
                        width: searchSelectWidth
                    } = this.$refs.searchSelect.getBoundingClientRect()

                    let tagWidthTotal = 0
                    for (let i = 0; i < allTag.length; i++) {
                        const { width } = allTag[i].getBoundingClientRect()
                        if (tagWidthTotal + width + 50 < searchSelectWidth) {
                            tagWidthTotal = tagWidthTotal + width + 6
                        } else {
                            this.maxRenderTagNums = i
                            break
                        }
                    }
                })
                this.$emit('blur')
            },

            handleInputChange (event) {
                const text = event.target.value.replace(/[\r\n]/, '')
                if (text === '') {
                    this.menu = generatorMenu()
                }
                this.localValue = text
                this.calcTextareaWidth()
                this.showPopper()
                this.$emit('input', event)
            },

            keyDelete (event) {
                // 删除逻辑的优先级需要保持下面的顺序

                // 删除value
                if (this.menu.checked.length > 0) {
                    event.preventDefault()
                    const checked = [...this.menu.checked]
                    checked.pop()
                    this.menu.checked = Object.freeze(checked)
                    return
                }
                // 删除condition
                const condition = this.menu.condition[this.displayKey]
                const localValue = this.currentSelectKey[this.displayKey] + this.explainCode
                if (condition && localValue + condition === this.localValue) {
                    event.preventDefault()
                    this.menu.checked = []
                    this.menu.condition = {}
                    this.showPopper()
                    return
                }
                // 删除已选key
                if (this.currentSelectKey[this.primaryKey]) {
                    const regx = new RegExp(`${encodeRegexp(this.explainCode)}$`)
                    if (regx.test(this.localValue)) {
                        event.preventDefault()
                        this.menu = generatorMenu()
                        this.showPopper()
                        return
                    }
                }
                // 删除输入内容
                if (this.localValue !== '') {
                    return
                }
                // 删除tag
                if (this.chipList.length > 0) {
                    const result = [...this.chipList]
                    result.pop()
                    this.chipList = Object.freeze(result)
                    this.triggerChange()
                    this.showPopper()
                }
            },

            keySubmit () {
                // 输入框没有内容
                if (!this.localValue) {
                    return
                }

                if (!this.currentSelectKey[this.primaryKey]) {
                    // 没有选中key

                    if (this.defaultInputKey) {
                        // 已配置默认key

                        const id = this.defaultInputKey[this.primaryKey]
                        const name = this.defaultInputKey[this.displayKey]

                        this.appendChipList({
                            [this.primaryKey]: id,
                            [this.displayKey]: name,
                            values: [
                                {
                                    [this.primaryKey]: this.localValue,
                                    [this.displayKey]: this.localValue
                                }
                            ]
                        })
                        this.showPopper()
                    } else {
                        // 直接使用输入框的内容
                        this.appendChipList({
                            [this.primaryKey]: this.localValue,
                            [this.displayKey]: this.localValue,
                            values: []
                        })
                        this.showPopper()
                    }
                } else {
                    // 已选中key

                    // 1，如果value配置了本地children或者支持remoteMethod，输入框直接enter无效（需要通过value面板选择）
                    if (this.currentSelectKey.children
                        || typeof this.currentSelectKey.remoteMethod === 'function') {
                        return
                    }
                    // 2, enter时value不能为空
                    const keyText = this.currentSelectKey[this.displayKey] + this.explainCode
                    const conditionText = this.menu.condition[this.displayKey] || ''
                    if (this.localValue.trim() === keyText + conditionText) {
                        this.showPopper()
                        return
                    }

                    // 提交结果
                    let realValue = this.localValue.replace(keyText, '')
                    if (conditionText) {
                        realValue = realValue.replace(this.menu.condition[this.displayKey], '')
                    }

                    const id = this.currentSelectKey[this.primaryKey]
                    const name = this.currentSelectKey[this.displayKey]
                    this.appendChipList({
                        [this.primaryKey]: id,
                        [this.displayKey]: name,
                        values: [
                            {
                                [this.primaryKey]: realValue,
                                [this.displayKey]: realValue
                            }
                        ],
                        condition: this.menu.condition
                    })
                    // this.showPopper()
                }
            },

            handleInputKeydown (event) {
                if (this.readonly) {
                    event.preventDefault()
                    return
                }
                if (['ArrowDown', 'ArrowUp'].includes(event.code)) {
                    event.preventDefault()
                    return
                }
                if (['Backspace'].includes(event.code)) {
                    this.keyDelete(event)
                    return
                }
                if (['Enter', 'NumpadEnter'].includes(event.code) && !event.isComposing) {
                    event.preventDefault()
                    if (this.popperInstance && this.popperInstance.state.isVisible) {
                        return
                    }
                    this.keySubmit(event)
                }
            },

            handleSubmit (event) {
                this.keySubmit()
                // 通过搜索按钮触发提交不继续显示keymemu
                setTimeout(() => {
                    this.$refs.textarea.blur()
                    this.focused = false
                    this.hidePopper()
                }, 100)
                this.$emit('clear', event)
            },

            handleTagChange (index, value) {
                const list = [...this.chipList]
                list.splice(index, 1, value)
                this.chipList = Object.freeze(list)
                this.triggerChange(false)
            },

            handleTagDelete (index) {
                const result = [...this.chipList]
                result.splice(index, 1)
                this.chipList = Object.freeze(result)
                this.triggerChange()
            },

            handleClearAll () {
                this.menu = generatorMenu()
                this.chipList = []
                this.triggerChange()
                this.showPopper()
                this.$emit('clear')
            },

            handleKeyChange (key) {
                this.menu = generatorMenu()
                this.menu.id = key[this.primaryKey]

                this.showPopper()
            },

            handleKeyConditonChange (value) {
                this.appendChipList(value)
                this.showPopper()
            },

            handleValueConditionChange (condition) {
                this.menu.condition = condition
                this.showPopper()
            },

            handleMultCheck (values) {
                this.menu.checked = Object.freeze(values)
            },

            handleValueChange () {
                const id = this.currentSelectKey[this.primaryKey]
                const name = this.currentSelectKey[this.displayKey]
                this.appendChipList({
                    [this.primaryKey]: id,
                    [this.displayKey]: name,
                    values: this.menu.checked,
                    condition: this.menu.condition
                })
                this.showPopper()
            },

            handleValueCancel () {
                this.menu = generatorMenu()
                this.showPopper()
            },

            handleMenuSuggestSelect (value) {
                this.appendChipList(value)
                this.showPopper()
            },

            getInputInstance () {
                return this.$refs.textarea
            }
        }
    }
</script>

<style lang="postcss">
    @import './styles/search-select.css';
    @import './styles/search-select-menu.css';
</style><|MERGE_RESOLUTION|>--- conflicted
+++ resolved
@@ -290,15 +290,10 @@
             this.calcTextareaWidth = _.throttle(this._calcTextareaWidth, 30)
             this.showPopper = _.throttle(this._showMenu, 50)
             this.remoteExecuteImmediate()
-<<<<<<< HEAD
-            // this.chipList = []
-            // this.triggerChange()
-=======
             if (this.$store.state.fromRouteName === 'myPerm') {
                 this.chipList = []
                 this.triggerChange()
             }
->>>>>>> f1fd4485
         },
 
         beforeDestroy () {
