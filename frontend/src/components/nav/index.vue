--- conflicted
+++ resolved
@@ -286,10 +286,6 @@
 
             // 更新路由
             updateRouter (roleType) {
-<<<<<<< HEAD
-                console.log(111, roleType);
-=======
->>>>>>> 7d2c3de7
                 this.$store.commit('updataRouterDiff', roleType);
                 const difference = getRouterDiff(roleType);
                 const curRouterName = this.$route.name;
